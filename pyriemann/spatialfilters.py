--- conflicted
+++ resolved
@@ -1,8 +1,5 @@
 """Spatial filtering function."""
-import numpy as np
-from numpy import abs, apply_along_axis, array, argsort, concatenate, \
-     log, unique, sqrt, zeros, diag, mean
-from numpy.linalg import norm, pinv
+import numpy
 
 from scipy.linalg import eigh
 from sklearn.base import BaseEstimator, TransformerMixin
@@ -62,14 +59,10 @@
     2011 19th European (pp. 1382-1386). IEEE.
     """
 
-<<<<<<< HEAD
-    def __init__(self, n_filters=4, classes=None, estimator='scm'):
-=======
     def __init__(self, nfilter=4, classes=None, estimator='scm',
                  baseline_cov=None):
->>>>>>> d41921e2
         """Init."""
-        self.n_filters = n_filters
+        self.nfilter = nfilter
         self.classes = classes
         self.estimator = _check_est(estimator)
         self.baseline_cov = baseline_cov
@@ -91,45 +84,39 @@
         """
         Nt, Ne, Ns = X.shape
 
-        self.classes_ = (unique(y) if self.classes is None else
+        self.classes_ = (numpy.unique(y) if self.classes is None else
                          self.classes)
 
-<<<<<<< HEAD
-        # FIXME : too many reshape operation
-        tmp = X.transpose((1, 2, 0))
-        Cx = self.estimator(tmp.reshape(Ne, Ns * Nt))
-=======
         Cx = self.baseline_cov
         if Cx is None:
             # FIXME : too many reshape operation
             tmp = X.transpose((1, 2, 0))
             Cx = numpy.matrix(self.estimator(tmp.reshape(Ne, Ns * Nt)))
->>>>>>> d41921e2
 
         self.evokeds_ = []
         self.filters_ = []
         self.patterns_ = []
         for c in self.classes_:
             # Prototyped responce for each class
-            P = X[y == c, :, :].mean(axis=0)
+            P = numpy.mean(X[y == c, :, :], axis=0)
 
             # Covariance matrix of the prototyper response & signal
-            C = self.estimator(P)
+            C = numpy.matrix(self.estimator(P))
 
             # Spatial filters
             evals, evecs = eigh(C, Cx)
-            evecs = evecs[:, argsort(evals)[::-1]]  # sort eigenvectors
-            evecs /= apply_along_axis(norm, 0, evecs)
+            evecs = evecs[:, numpy.argsort(evals)[::-1]]  # sort eigenvectors
+            evecs /= numpy.apply_along_axis(numpy.linalg.norm, 0, evecs)
             V = evecs
-            A = pinv(V.T)
+            A = numpy.linalg.pinv(V.T)
             # create the reduced prototyped response
-            self.filters_.append(V[:, 0:self.n_filters].T)
-            self.patterns_.append(A[:, 0:self.n_filters].T)
-            self.evokeds_.append(V[:, 0:self.n_filters].T.dot(P))
-
-        self.evokeds_ = concatenate(self.evokeds_, axis=0)
-        self.filters_ = concatenate(self.filters_, axis=0)
-        self.patterns_ = concatenate(self.patterns_, axis=0)
+            self.filters_.append(V[:, 0:self.nfilter].T)
+            self.patterns_.append(A[:, 0:self.nfilter].T)
+            self.evokeds_.append(numpy.dot(V[:, 0:self.nfilter].T, P))
+
+        self.evokeds_ = numpy.concatenate(self.evokeds_, axis=0)
+        self.filters_ = numpy.concatenate(self.filters_, axis=0)
+        self.patterns_ = numpy.concatenate(self.patterns_, axis=0)
         return self
 
     def transform(self, X):
@@ -145,7 +132,7 @@
         Xf : ndarray, shape (n_trials, n_filters * n_classes, n_samples)
             ndarray of spatialy filtered trials.
         """
-        X = self.filters_.dot(X)
+        X = numpy.dot(self.filters_, X)
         X = X.transpose((1, 0, 2))
         return X
 
@@ -254,7 +241,7 @@
 
     Parameters
     ----------
-    n_filters : int (default 4)
+    nfilter : int (default 4)
         The number of components to decompose M/EEG signals.
     metric : str (default "euclid")
         The metric for the estimation of mean covariance matrices
@@ -291,18 +278,12 @@
         Engineering, IEEE Transactions on 55, no. 8 (2008): 1991-2000.
     """
 
-<<<<<<< HEAD
-    def __init__(self, n_filters=4, metric='euclid'):
-        """Init."""
-        self.n_filters = n_filters
-=======
     def __init__(self, nfilter=4, metric='euclid', log=True):
         """Init."""
         if not isinstance(nfilter, int):
             raise TypeError('nfilter must be an integer')
         self.nfilter = nfilter
         _check_mean_method(metric)
->>>>>>> d41921e2
         self.metric = metric
         if not isinstance(log, bool):
             raise TypeError('log must be a boolean')
@@ -336,61 +317,53 @@
             raise ValueError('y must be of shape (n_trials,).')
 
         Nt, Ne, Ns = X.shape
-<<<<<<< HEAD
-        classes = unique(y)
-
-=======
         classes = numpy.unique(y)
->>>>>>> d41921e2
         # estimate class means
         C = []
         for c in classes:
             C.append(mean_covariance(X[y == c], self.metric))
-        C = array(C)
+        C = numpy.array(C)
 
         # Switch between binary and multiclass
         if len(classes) == 2:
             evals, evecs = eigh(C[1], C[0] + C[1])
             # sort eigenvectors
-            ix = argsort(abs(evals - 0.5))[::-1]
+            ix = numpy.argsort(numpy.abs(evals - 0.5))[::-1]
         elif len(classes) > 2:
             evecs, D = ajd_pham(C)
-            Ctot = array(mean_covariance(C, self.metric))
+            Ctot = numpy.array(mean_covariance(C, self.metric))
             evecs = evecs.T
 
             # normalize
             for i in range(evecs.shape[1]):
-                tmp = evecs[:, i].T.dot(Ctot).dot(evecs[:, i])
-                evecs[:, i] /= sqrt(tmp)
+                tmp = numpy.dot(numpy.dot(evecs[:, i].T, Ctot), evecs[:, i])
+                evecs[:, i] /= numpy.sqrt(tmp)
 
             mutual_info = []
             # class probability
-            Pc = [mean(y == c) for c in classes]
+            Pc = [numpy.mean(y == c) for c in classes]
             for j in range(evecs.shape[1]):
                 a = 0
                 b = 0
                 for i, c in enumerate(classes):
-                    tmp = evecs[:, j].T.dot(C[i]).dot(evecs[:, j])
-                    a += Pc[i] * log(sqrt(tmp))
+                    tmp = numpy.dot(numpy.dot(evecs[:, j].T, C[i]),
+                                    evecs[:, j])
+                    a += Pc[i] * numpy.log(numpy.sqrt(tmp))
                     b += Pc[i] * (tmp ** 2 - 1)
                 mi = - (a + (3.0 / 16) * (b ** 2))
                 mutual_info.append(mi)
-            ix = argsort(mutual_info)[::-1]
+            ix = numpy.argsort(mutual_info)[::-1]
         else:
-<<<<<<< HEAD
-            raise(ValueError, "Number of classes must be superior or equal at 2.")
-=======
             raise ValueError("Number of classes must be >= 2.")
->>>>>>> d41921e2
 
         # sort eigenvectors
         evecs = evecs[:, ix]
 
         # spatial patterns
-        A = pinv(evecs.T)
-
-        self.filters_ = evecs[:, 0:self.n_filters].T
-        self.patterns_ = A[:, 0:self.n_filters].T
+        A = numpy.linalg.pinv(evecs.T)
+
+        self.filters_ = evecs[:, 0:self.nfilter].T
+        self.patterns_ = A[:, 0:self.nfilter].T
 
         return self
 
@@ -457,13 +430,6 @@
             The SPoC instance.
         """
 
-<<<<<<< HEAD
-        out = zeros(shape=(len(X), len(self.filters_)))
-        for i, x in enumerate(X):
-            tmp = self.filters_.dot(x).dot(self.filters_.T)
-            out[i] = log(diag(tmp))
-        return out
-=======
         # Normalize target variable
         target = numpy.float64(y.copy())
         target -= target.mean()
@@ -491,5 +457,4 @@
         self.filters_ = evecs[:, 0:self.nfilter].T
         self.patterns_ = A[:, 0:self.nfilter].T
 
-        return self
->>>>>>> d41921e2
+        return self