"""Clustering functions."""
import numpy as np
from numpy import arange, argmin, iinfo, unique, ones, zeros, squeeze, \
     log, mean, std, array_equal
from numpy.linalg import norm
from numpy.random import randint, seed

from sklearn.base import (BaseEstimator, ClassifierMixin, TransformerMixin,
                          ClusterMixin)
from sklearn.cluster.k_means_ import _init_centroids
from sklearn.externals.joblib import Parallel
from sklearn.externals.joblib import delayed

from .classification import MDM

#######################################################################


def _fit_single(X, y=None, n_clusters=2, init='random', random_state=None,
                metric='riemann', max_iter=100, tol=1e-4, n_jobs=1):
    """helper to fit a single run of centroid."""
    # init random state if provided
<<<<<<< HEAD
    mdm = MDM(metric=metric)
    squared_nomrs = [norm(x, ord='fro')**2 for x in X]
=======
    mdm = MDM(metric=metric, n_jobs=n_jobs)
    squared_nomrs = [numpy.linalg.norm(x, ord='fro')**2 for x in X]
>>>>>>> d41921e2
    mdm.covmeans_ = _init_centroids(X, n_clusters, init,
                                    random_state=random_state,
                                    x_squared_norms=squared_nomrs)
    if y is not None:
        mdm.classes_ = unique(y)
    else:
        mdm.classes_ = arange(n_clusters)

    labels = mdm.predict(X)
    k = 0
    while True:
        old_labels = labels.copy()
        mdm.fit(X, old_labels)
        dist = mdm._predict_distances(X)
        labels = mdm.classes_[dist.argmin(axis=1)]
        k += 1
        if (k > max_iter) | ((labels == old_labels).mean() > (1 - tol)):
            break
    inertia = sum([sum(dist[labels == mdm.classes_[i], i])
                   for i in range(len(mdm.classes_))])
    return labels, inertia, mdm


class Kmeans(BaseEstimator, ClassifierMixin, ClusterMixin, TransformerMixin):

    """Kmean clustering using Riemannian geometry.

    Find clusters that minimize the sum of squared distance to their centroid.
    This is a direct implementation of the kmean algorithm with a riemanian
    metric.

    Parameters
    ----------
    n_cluster: int (default: 2)
        number of clusters.
    max_iter : int (default: 100)
        The maximum number of iteration to reach convergence.
    metric : string (default: 'riemann')
        The type of metric used for centroid and distance estimation.
    random_state : integer or numpy.RandomState, optional
        The generator used to initialize the centers. If an integer is
        given, it fixes the seed. Defaults to the global numpy random
        number generator.
    init : 'k-means++', 'random' or an ndarray (default 'random')
        Method for initialization of centers.
        'k-means++' : selects initial cluster centers for k-mean
        clustering in a smart way to speed up convergence. See section
        Notes in k_init for more details.
        'random': choose k observations (rows) at random from data for
        the initial centroids.
        If an ndarray is passed, it should be of shape (n_clusters, n_features)
        and gives the initial centers.
    n_init : int, (default: 10)
        Number of time the k-means algorithm will be run with different
        centroid seeds. The final results will be the best output of
        n_init consecutive runs in terms of inertia.
    n_jobs : int, (default: 1)
        The number of jobs to use for the computation. This works by computing
        each of the n_init runs in parallel.
        If -1 all CPUs are used. If 1 is given, no parallel computing code is
        used at all, which is useful for debugging. For n_jobs below -1,
        (n_cpus + 1 + n_jobs) are used. Thus for n_jobs = -2, all CPUs but one
        are used.
    tol: float, (default: 1e-4)
        the stopping criterion to stop convergence, representing the minimum
        amount of change in labels between two iterations.

    Attributes
    ----------
    mdm_ : MDM instance.
        MDM instance containing the centroids.
    labels_ :
        Labels of each point
    inertia_ : float
        Sum of distances of samples to their closest cluster center.

    Notes
    -----
    .. versionadded:: 0.2.2

    See Also
    --------
    Kmeans
    MDM
    """

    def __init__(self, n_clusters=2, max_iter=100, metric='riemann',
                 random_state=None, init='random', n_init=10, n_jobs=1,
                 tol=1e-4):
        """Init."""
        self.metric = metric
        self.n_clusters = n_clusters
        self.max_iter = max_iter
        self.seed = random_state
        self.init = init
        self.n_init = n_init
        self.tol = tol
        self.n_jobs = n_jobs

    def fit(self, X, y=None):
        """Fit (estimates) the clusters.

        Parameters
        ----------
        X : ndarray, shape (n_trials, n_channels, n_channels)
            ndarray of SPD matrices.
        y : ndarray | None (default None)
            Not used, here for compatibility with sklearn API.

        Returns
        -------
        self : Kmeans instance
            The Kmean instance.
        """
        if (self.init is not 'random') | (self.n_init == 1):
            # no need to iterate if init is not random
            labels, inertia, mdm = _fit_single(X, y,
                                               n_clusters=self.n_clusters,
                                               init=self.init,
                                               random_state=self.seed,
                                               metric=self.metric,
                                               max_iter=self.max_iter,
                                               tol=self.tol,
                                               n_jobs=self.n_jobs)
        else:
            seed(self.seed)
            seeds = randint(iinfo(np.int32).max, size=self.n_init)
            if self.n_jobs == 1:
                res = []
                for i in range(self.n_init):
                    res = _fit_single(X, y,
                                      n_clusters=self.n_clusters,
                                      init=self.init,
                                      random_state=seeds[i],
                                      metric=self.metric,
                                      max_iter=self.max_iter,
                                      tol=self.tol)
                labels, inertia, mdm = zip(res)
            else:

                res = Parallel(n_jobs=self.n_jobs, verbose=0)(
                    delayed(_fit_single)(X, y,
                                         n_clusters=self.n_clusters,
                                         init=self.init,
                                         random_state=seed,
                                         metric=self.metric,
                                         max_iter=self.max_iter,
                                         tol=self.tol,
                                         n_jobs=1)
                    for seed in seeds)
                labels, inertia, mdm = zip(*res)

            best = argmin(inertia)
            mdm = mdm[best]
            labels = labels[best]
            inertia = inertia[best]

        self.mdm_ = mdm
        self.inertia_ = inertia
        self.labels_ = labels

        return self

    def predict(self, X):
        """get the predictions.

        Parameters
        ----------
        X : ndarray, shape (n_trials, n_channels, n_channels)
            ndarray of SPD matrices.

        Returns
        -------
        pred : ndarray of int, shape (n_trials, 1)
            the prediction for each trials according to the closest centroid.
        """
        return self.mdm_.predict(X)

    def transform(self, X):
        """get the distance to each centroid.

        Parameters
        ----------
        X : ndarray, shape (n_trials, n_channels, n_channels)
            ndarray of SPD matrices.

        Returns
        -------
        dist : ndarray, shape (n_trials, n_cluster)
            the distance to each centroid according to the metric.
        """
        return self.mdm_.transform(X)

    def centroids(self):
        """helper for fast access to the centroid.

        Returns
        -------
        centroids : list of SPD matrices, len (n_cluster)
            Return a list containing the centroid of each cluster.
        """
        return self.mdm_.covmeans_


class KmeansPerClassTransform(BaseEstimator, TransformerMixin):

    """Run kmeans for each class."""

    def __init__(self, n_clusters=2, **params):
        """Init."""
        params['n_clusters'] = n_clusters
        self.km = Kmeans(**params)
        self.metric = self.km.metric

    def fit(self, X, y):
        """fit."""
        self.covmeans_ = []
        self.classes_ = unique(y)
        for c in self.classes_:
            self.km.fit(X[y == c])
            self.covmeans_.extend(self.km.centroids())
        return self

    def transform(self, X):
        """transform."""
        mdm = MDM(metric=self.metric, n_jobs=self.km.n_jobs)
        mdm.covmeans_ = self.covmeans_
        return mdm._predict_distances(X)


class Potato(BaseEstimator, TransformerMixin, ClassifierMixin):

    """Artefact detection with the Riemannian Potato.

    The Riemannian Potato [1] is a clustering method used to detect artifact in
    EEG signals. The algorithm iteratively estimate the centroid of clean
    signal by rejecting every trial that have a distance greater than several
    standard deviation from it.

    Parameters
    ----------
    metric : string (default 'riemann')
        The type of metric used for centroid and distance estimation.
    threshold : int (default 3)
        The number of standard deviation to reject artifacts.
    n_iter_max : int (default 100)
        The maximum number of iteration to reach convergence.
    pos_label: int (default 1)
        The positive label corresponding to clean data
    neg_label: int (default 0)
        The negative label corresponding to artifact data

    Notes
    -----
    .. versionadded:: 0.2.3

    See Also
    --------
    Kmeans
    MDM

    References
    ----------
    [1] A. Barachant, A. Andreev and M. Congedo, "The Riemannian Potato: an
    automatic and adaptive artifact detection method for online experiments
    using Riemannian geometry", in Proceedings of TOBI Workshop IV, p. 19-20,
    2013.
    """

    def __init__(self, metric='riemann', threshold=3, n_iter_max=100,
                 pos_label=1, neg_label=0):
        """Init."""
        self.metric = metric
        self.threshold = threshold
        self.n_iter_max = n_iter_max
        if pos_label == neg_label:
            raise(ValueError("Positive and Negative labels must be different"))
        self.pos_label = pos_label
        self.neg_label = neg_label

    def fit(self, X, y=None):
        """Fit the potato from covariance matrices.

        Parameters
        ----------
        X : ndarray, shape (n_trials, n_channels, n_channels)
            ndarray of SPD matrices.
        y : ndarray | None (default None)
            Not used, here for compatibility with sklearn API.

        Returns
        -------
        self : Potato instance
            The Potato instance.
        """
        self._mdm = MDM(metric=self.metric)

<<<<<<< HEAD
        # if y is None:
        y_old = ones(len(X))
=======
        if y is not None:
            if len(y) != len(X):
                raise ValueError('y must be the same lenght of X')

            classes = numpy.int32(numpy.unique(y))

            if len(classes) > 2:
                raise ValueError('number of classes must be maximum 2')

            if self.pos_label not in classes:
                raise ValueError('y must contain a positive class')

            y_old = numpy.int32(numpy.array(y) == self.pos_label)
        else:
            y_old = numpy.ones(len(X))
>>>>>>> d41921e2
        # start loop
        for n_iter in range(self.n_iter_max):
            ix = (y_old == 1)
            self._mdm.fit(X[ix], y_old[ix])
            y = zeros(len(X))
            d = squeeze(log(self._mdm.transform(X[ix])))
            self._mean = mean(d)
            self._std = std(d)
            y[ix] = self._get_z_score(d) < self.threshold

            if array_equal(y, y_old):
                break
            else:
                y_old = y
        return self

    def transform(self, X):
        """return the normalized log-distance to the centroid (z-score).

        Parameters
        ----------
        X : ndarray, shape (n_trials, n_channels, n_channels)
            ndarray of SPD matrices.

        Returns
        -------
        z : ndarray, shape (n_epochs, 1)
            the normalized log-distance to the centroid.
        """
        d = squeeze(log(self._mdm.transform(X)))
        z = self._get_z_score(d)
        return z

    def predict(self, X):
        """predict artefact from data.

        Parameters
        ----------
        X : ndarray, shape (n_trials, n_channels, n_channels)
            ndarray of SPD matrices.

        Returns
        -------
        pred : ndarray of bool, shape (n_epochs, 1)
            the artefact detection. True if the trial is clean, and False if
            the trial contain an artefact.
        """
        z = self.transform(X)
        pred = z < self.threshold
        out = numpy.zeros_like(z) + self.neg_label
        out[pred] = self.pos_label
        return out

    def _get_z_score(self, d):
        """get z score from distance."""
        z = (d - self._mean) / self._std
        return z<|MERGE_RESOLUTION|>--- conflicted
+++ resolved
@@ -1,10 +1,5 @@
 """Clustering functions."""
-import numpy as np
-from numpy import arange, argmin, iinfo, unique, ones, zeros, squeeze, \
-     log, mean, std, array_equal
-from numpy.linalg import norm
-from numpy.random import randint, seed
-
+import numpy
 from sklearn.base import (BaseEstimator, ClassifierMixin, TransformerMixin,
                           ClusterMixin)
 from sklearn.cluster.k_means_ import _init_centroids
@@ -20,20 +15,15 @@
                 metric='riemann', max_iter=100, tol=1e-4, n_jobs=1):
     """helper to fit a single run of centroid."""
     # init random state if provided
-<<<<<<< HEAD
-    mdm = MDM(metric=metric)
-    squared_nomrs = [norm(x, ord='fro')**2 for x in X]
-=======
     mdm = MDM(metric=metric, n_jobs=n_jobs)
     squared_nomrs = [numpy.linalg.norm(x, ord='fro')**2 for x in X]
->>>>>>> d41921e2
     mdm.covmeans_ = _init_centroids(X, n_clusters, init,
                                     random_state=random_state,
                                     x_squared_norms=squared_nomrs)
     if y is not None:
-        mdm.classes_ = unique(y)
+        mdm.classes_ = numpy.unique(y)
     else:
-        mdm.classes_ = arange(n_clusters)
+        mdm.classes_ = numpy.arange(n_clusters)
 
     labels = mdm.predict(X)
     k = 0
@@ -43,7 +33,7 @@
         dist = mdm._predict_distances(X)
         labels = mdm.classes_[dist.argmin(axis=1)]
         k += 1
-        if (k > max_iter) | ((labels == old_labels).mean() > (1 - tol)):
+        if (k > max_iter) | (numpy.mean(labels == old_labels) > (1 - tol)):
             break
     inertia = sum([sum(dist[labels == mdm.classes_[i], i])
                    for i in range(len(mdm.classes_))])
@@ -152,8 +142,9 @@
                                                tol=self.tol,
                                                n_jobs=self.n_jobs)
         else:
-            seed(self.seed)
-            seeds = randint(iinfo(np.int32).max, size=self.n_init)
+            numpy.random.seed(self.seed)
+            seeds = numpy.random.randint(
+                numpy.iinfo(numpy.int32).max, size=self.n_init)
             if self.n_jobs == 1:
                 res = []
                 for i in range(self.n_init):
@@ -179,7 +170,7 @@
                     for seed in seeds)
                 labels, inertia, mdm = zip(*res)
 
-            best = argmin(inertia)
+            best = numpy.argmin(inertia)
             mdm = mdm[best]
             labels = labels[best]
             inertia = inertia[best]
@@ -244,7 +235,7 @@
     def fit(self, X, y):
         """fit."""
         self.covmeans_ = []
-        self.classes_ = unique(y)
+        self.classes_ = numpy.unique(y)
         for c in self.classes_:
             self.km.fit(X[y == c])
             self.covmeans_.extend(self.km.centroids())
@@ -324,10 +315,6 @@
         """
         self._mdm = MDM(metric=self.metric)
 
-<<<<<<< HEAD
-        # if y is None:
-        y_old = ones(len(X))
-=======
         if y is not None:
             if len(y) != len(X):
                 raise ValueError('y must be the same lenght of X')
@@ -343,18 +330,17 @@
             y_old = numpy.int32(numpy.array(y) == self.pos_label)
         else:
             y_old = numpy.ones(len(X))
->>>>>>> d41921e2
         # start loop
         for n_iter in range(self.n_iter_max):
             ix = (y_old == 1)
             self._mdm.fit(X[ix], y_old[ix])
-            y = zeros(len(X))
-            d = squeeze(log(self._mdm.transform(X[ix])))
-            self._mean = mean(d)
-            self._std = std(d)
+            y = numpy.zeros(len(X))
+            d = numpy.squeeze(numpy.log(self._mdm.transform(X[ix])))
+            self._mean = numpy.mean(d)
+            self._std = numpy.std(d)
             y[ix] = self._get_z_score(d) < self.threshold
 
-            if array_equal(y, y_old):
+            if numpy.array_equal(y, y_old):
                 break
             else:
                 y_old = y
@@ -373,7 +359,7 @@
         z : ndarray, shape (n_epochs, 1)
             the normalized log-distance to the centroid.
         """
-        d = squeeze(log(self._mdm.transform(X)))
+        d = numpy.squeeze(numpy.log(self._mdm.transform(X)))
         z = self._get_z_score(d)
         return z
 
