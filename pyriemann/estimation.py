"""Estimation of covariance matrices."""
import numpy as np

from .spatialfilters import Xdawn
from .utils.covariance import (covariances, covariances_EP, cospectrum,
                               coherence)
from sklearn.base import BaseEstimator, TransformerMixin
from sklearn.covariance import shrunk_covariance


def _nextpow2(i):
    """Find next power of 2."""
    n = 1
    while n < i:
        n *= 2
    return n


class Covariances(BaseEstimator, TransformerMixin):
    """Estimation of covariance matrix.

    Perform a simple covariance matrix estimation for each given trial.

    Parameters
    ----------
    estimator : string (default: 'scm')
        covariance matrix estimator. For regularization consider 'lwf' or 'oas'
        For the complete list of estimators, see parameter `estimator` of
        :func:`pyriemann.utils.covariance.covariances`.

    See Also
    --------
    ERPCovariances
    XdawnCovariances
    CospCovariances
    HankelCovariances
    """

    def __init__(self, estimator='scm'):
        """Init."""
        self.estimator = estimator

    def fit(self, X, y=None):
        """Fit.

        Do nothing. For compatibility purpose.

        Parameters
        ----------
        X : ndarray, shape (n_trials, n_channels, n_times)
            ndarray of trials.
        y : ndarray shape (n_trials,)
            labels corresponding to each trial, not used.

        Returns
        -------
        self : Covariances instance
            The Covariances instance.
        """
        return self

    def transform(self, X):
        """Estimate covariance matrices.

        Parameters
        ----------
        X : ndarray, shape (n_trials, n_channels, n_times)
            ndarray of trials.

        Returns
        -------
        covmats : ndarray, shape (n_trials, n_channels, n_channels)
            ndarray of covariance matrices for each trials.
        """
        covmats = covariances(X, estimator=self.estimator)
        return covmats


class ERPCovariances(BaseEstimator, TransformerMixin):
    r"""Estimate special form covariance matrix for ERP.

    Estimation of special form covariance matrix dedicated to ERP processing.
    For each class, a prototyped response is obtained by average across trial :

    .. math::
        \mathbf{P} = \frac{1}{N} \sum_i^N \mathbf{X}_i

    and a super trial is build using the concatenation of P and the trial X :

    .. math::
        \mathbf{\tilde{X}}_i =  \left[
                                \begin{array}{c}
                                \mathbf{P} \\
                                \mathbf{X}_i
                                \end{array}
                                \right]

    This super trial :math:`\mathbf{\tilde{X}}_i` will be used for covariance
    estimation.
    This allows to take into account the spatial structure of the signal, as
    described in [1]_.

    Parameters
    ----------
    classes : list of int | None (default None)
        list of classes to take into account for prototype estimation.
        If None (default), all classes will be accounted.
    estimator : string (default: 'scm')
        covariance matrix estimator. For regularization consider 'lwf' or 'oas'
        For the complete list of estimators, see parameter `estimator` of
        :func:`pyriemann.utils.covariance.covariances`.
    svd : int | None (default None)
        if not none, the prototype responses will be reduce using a svd using
        the number of components passed in svd.

    See Also
    --------
    Covariances
    XdawnCovariances
    CospCovariances
    HankelCovariances

    References
    ----------
    .. [1] A. Barachant, M. Congedo ,"A Plug&Play P300 BCI Using Information
        Geometry", arXiv:1409.0107, 2014.

    .. [2] M. Congedo, A. Barachant, A. Andreev ,"A New generation of
        Brain-Computer Interface Based on Riemannian Geometry",
        arXiv:1310.8115, 2013.

    .. [3] A. Barachant, M. Congedo, G. Van Veen, C. Jutten, "Classification de
        potentiels evoques P300 par geometrie riemannienne pour les interfaces
        cerveau-machine EEG", 24eme colloque GRETSI, 2013.
    """

    def __init__(self, classes=None, estimator='scm', svd=None):
        """Init."""
        self.classes = classes
        self.estimator = estimator
        self.svd = svd

        if svd is not None:
            if not isinstance(svd, int):
                raise TypeError('svd must be None or int')

    def fit(self, X, y):
        """Fit.

        Estimate the Prototyped response for each classes.

        Parameters
        ----------
        X : ndarray, shape (n_trials, n_channels, n_times)
            ndarray of trials.
        y : ndarray shape (n_trials,)
            labels corresponding to each trial.

        Returns
        -------
        self : ERPCovariances instance
            The ERPCovariances instance.
        """
        if self.classes is not None:
            classes = self.classes
        else:
            classes = np.unique(y)

        self.P_ = []
        for c in classes:
            # Prototyped responce for each class
            P = np.mean(X[y == c, :, :], axis=0)

            # Apply svd if requested
            if self.svd is not None:
                U, s, V = np.linalg.svd(P)
                P = np.dot(U[:, 0:self.svd].T, P)

            self.P_.append(P)

        self.P_ = np.concatenate(self.P_, axis=0)
        return self

    def transform(self, X):
        """Estimate special form covariance matrices.

        Parameters
        ----------
        X : ndarray, shape (n_trials, n_channels, n_times)
            ndarray of trials.

        Returns
        -------
        covmats : ndarray, shape (n_trials, n_c, n_c)
            ndarray of covariance matrices for each trials, with n_c the size
            of covmats equal to n_channels * (n_classes + 1) in case svd is
            None and equal to n_channels + n_classes * svd otherwise.
        """
        covmats = covariances_EP(X, self.P_, estimator=self.estimator)
        return covmats


class XdawnCovariances(BaseEstimator, TransformerMixin):
    """Estimate special form covariance matrix for ERP combined with Xdawn.

    Estimation of special form covariance matrix dedicated to ERP processing
    combined with Xdawn spatial filtering. This is similar to `ERPCovariances`
    but data are spatially filtered with `Xdawn`. A complete descrition of the
    method is available in [1]_.

    The advantage of this estimation is to reduce dimensionality of the
    covariance matrices efficiently.

    Parameters
    ----------
    nfilter: int (default 4)
        number of Xdawn filter per classes.
    applyfilters: bool (default True)
        if set to true, spatial filter are applied to the prototypes and the
        signals. When set to False, filters are applied only to the ERP
        prototypes allowing for a better generalization across subject and
        session at the expense of dimensionality increase. In that case, the
        estimation is similar to ERPCovariances with `svd=nfilter` but with
        more compact prototype reduction.
    classes : list of int | None (default None)
        list of classes to take into account for prototype estimation.
        If None (default), all classes will be accounted.
    estimator : string (default: 'scm')
        covariance matrix estimator. For regularization consider 'lwf' or 'oas'
        For the complete list of estimators, see parameter `estimator` of
        :func:`pyriemann.utils.covariance.covariances`.
    xdawn_estimator : string (default: 'scm')
        covariance matrix estimator for xdawn spatial filtering.
    baseline_cov : array, shape (n_chan, n_chan) | None (default)
        baseline_covariance for xdawn. see `Xdawn`.

    See Also
    --------
    ERPCovariances
    Xdawn

    References
    ----------
    .. [1] Barachant, A. "MEG decoding using Riemannian Geometry and
        Unsupervised classification", 2014
    """

    def __init__(self,
                 nfilter=4,
                 applyfilters=True,
                 classes=None,
                 estimator='scm',
                 xdawn_estimator='scm',
                 baseline_cov=None):
        """Init."""
        self.applyfilters = applyfilters
        self.estimator = estimator
        self.xdawn_estimator = xdawn_estimator
        self.classes = classes
        self.nfilter = nfilter
        self.baseline_cov = baseline_cov

    def fit(self, X, y):
        """Fit.

        Estimate spatial filters and prototyped response for each classes.

        Parameters
        ----------
        X : ndarray, shape (n_trials, n_channels, n_times)
            ndarray of trials.
        y : ndarray shape (n_trials,)
            labels corresponding to each trial.

        Returns
        -------
        self : XdawnCovariances instance
            The XdawnCovariances instance.
        """
        self.Xd_ = Xdawn(
            nfilter=self.nfilter,
            classes=self.classes,
            estimator=self.xdawn_estimator,
            baseline_cov=self.baseline_cov)
        self.Xd_.fit(X, y)
        self.P_ = self.Xd_.evokeds_
        return self

    def transform(self, X):
        """Estimate xdawn covariance matrices.

        Parameters
        ----------
        X : ndarray, shape (n_trials, n_channels, n_times)
            ndarray of trials.

        Returns
        -------
        covmats : ndarray, shape (n_trials, n_c, n_c)
            ndarray of covariance matrices for each trials.
        """
        if self.applyfilters:
            X = self.Xd_.transform(X)

        covmats = covariances_EP(X, self.P_, estimator=self.estimator)
        return covmats


###############################################################################


class CospCovariances(BaseEstimator, TransformerMixin):
    """Estimation of cospectral covariance matrix.

    Co-spectral matrices are the real part of complex cross-spectral matrices
    (see :func:`pyriemann.utils.covariance.cross_spectrum`), estimated as the
    spectrum covariance in the frequency domain. This method returns a 4-d
    array with a cospectral covariance matrice for each trial and in each
    frequency bin of the FFT.

    Parameters
    ----------
    window : int (default 128)
        The length of the FFT window used for spectral estimation.
    overlap : float (default 0.75)
        The percentage of overlap between window.
    fmin : float | None, (default None)
        The minimal frequency to be returned.
    fmax : float | None, (default None)
        The maximal frequency to be returned.
    fs : float | None, (default None)
        The sampling frequency of the signal.

    Attributes
    ----------
    freqs_ : ndarray, shape (n_freqs,)
        If transformed, the frequencies associated to cospectra.
        None if ``fs`` is None.

    See Also
    --------
    Covariances
    HankelCovariances
    Coherences
    """

    def __init__(self, window=128, overlap=0.75, fmin=None, fmax=None,
                 fs=None):
        """Init."""
        self.window = _nextpow2(window)
        self.overlap = overlap
        self.fmin = fmin
        self.fmax = fmax
        self.fs = fs

    def fit(self, X, y=None):
        """Fit.

        Do nothing. For compatibility purpose.

        Parameters
        ----------
        X : ndarray, shape (n_trials, n_channels, n_times)
            ndarray of trials.
        y : ndarray, shape (n_trials,)
            labels corresponding to each trial, not used.

        Returns
        -------
        self : CospCovariances instance
            The CospCovariances instance.
        """
        return self

    def transform(self, X):
        """Estimate the cospectral covariance matrices.

        Parameters
        ----------
        X : ndarray, shape (n_trials, n_channels, n_times)
            ndarray of trials.

        Returns
        -------
        covmats : ndarray, shape (n_trials, n_channels, n_channels, n_freqs)
            ndarray of covariance matrices for each trials and for each
            frequency bin.
        """
        Nt = len(X)
        out = []

        for i in range(Nt):
            S, freqs = cospectrum(
                X[i],
                window=self.window,
                overlap=self.overlap,
                fmin=self.fmin,
                fmax=self.fmax,
                fs=self.fs)
            out.append(S)
        self.freqs_ = freqs

        return np.array(out)


class Coherences(CospCovariances):
    """Estimation of squared coherence matrices.

<<<<<<< HEAD
    Coherence matrix estimation. this method will return a
    4-d array with a coherence matrice estimation for each trial and in each
    frequency bin of the FFT.
=======
    Squared coherence matrices estimation [1]_. This method will return a 4-d
    array with a squared coherence matrix estimation for each trial and in
    each frequency bin of the FFT.
>>>>>>> d3578b4a

    Parameters
    ----------
    window : int (default 128)
        The lengt of the FFT window used for spectral estimation.
    overlap : float (default 0.75)
        The percentage of overlap between window.
    fmin : float | None, (default None)
        the minimal frequency to be returned.
    fmax : float | None, (default None)
        The maximal frequency to be returned.
    fs : float | None, (default None)
        The sampling frequency of the signal.
    coh : {'ordinary', 'instantaneous', 'lagged', 'imaginary'}, (default
            'ordinary')
        The coherence type:

        * 'ordinary' for the ordinary coherence, defined in Eq.(22) of [1]_;
          this normalization of cross-spectral matrices captures both in-phase
          and out-of-phase correlations. However it is inflated by the
          artificial in-phase (zero-lag) correlation engendered by volume
          conduction.
        * 'instantaneous' for the instantaneous coherence, Eq.(26) of [1]_,
          capturing only in-phase correlation.
        * 'lagged' for the lagged-coherence, Eq.(28) of [1]_, capturing only
          out-of-phase correlation (not defined for DC and Nyquist bins).
        * 'imaginary' for the imaginary coherence [2]_, Eq.(0.16) of [3]_,
          capturing out-of-phase correlation but still affected by in-phase
          correlation.

    Attributes
    ----------
    freqs_ : ndarray, shape (n_freqs,)
        If transformed, the frequencies associated to cospectra.
        None if ``fs`` is None.

    See Also
    --------
    Covariances
    HankelCovariances
    CospCovariances

    References
    ----------
    .. [1] R. Pascual-Marqui, "Instantaneous and lagged measurements of linear
        and nonlinear dependence between groups of multivariate time series:
        frequency decomposition", arXiv, 2007.
        https://arxiv.org/ftp/arxiv/papers/0711/0711.1455.pdf

    .. [2] G. Nolte, O. Bai, L. Wheaton, Z. Mari, S. Vorbach, M. Hallett,
        "Identifying true brain interaction from EEG data using the imaginary
        part of coherency", Clin Neurophysiol, 2004.
        https://doi.org/10.1016/j.clinph.2004.04.029

    .. [3] Congedo, M. "Non-Parametric Synchronization Measures used in EEG
        and MEG", TechReport, 2018.
        https://hal.archives-ouvertes.fr/hal-01868538v2/document
    """

    def __init__(self, window=128, overlap=0.75, fmin=None, fmax=None,
                 fs=None, coh='ordinary'):
        """Init."""
        self.window = _nextpow2(window)
        self.overlap = overlap
        self.fmin = fmin
        self.fmax = fmax
        self.fs = fs
        self.coh = coh

    def transform(self, X):
        """Estimate the squared coherences matrices.

        Parameters
        ----------
        X : ndarray, shape (n_trials, n_channels, n_times)
            ndarray of trials.

        Returns
        -------
        covmats : ndarray, shape (n_trials, n_channels, n_channels, n_freqs)
            Squared coherence matrices for each trial and for each frequency
            bin.
        """
        Nt = len(X)
        out = []

        for i in range(Nt):
            S, freqs = coherence(
                X[i],
                window=self.window,
                overlap=self.overlap,
                fmin=self.fmin,
                fmax=self.fmax,
                fs=self.fs,
                coh=self.coh)
            out.append(S)
        self.freqs_ = freqs

        return np.array(out)


class HankelCovariances(BaseEstimator, TransformerMixin):
    """Estimation of covariance matrix with time delayed hankel matrices.

    This estimation is usefull to catch spectral dynamics of the signal,
    similarly to the CSSP method. It is done by concatenating time delayed
    version of the signal before covariance estimation.

    Parameters
    ----------
    delays: int, list of int (default, 2)
        the delays to apply for the hankel matrices. if Int, it use a range of
        delays up to the given value. A list of int can be given.
    estimator : string (default: 'scm')
        covariance matrix estimator. For regularization consider 'lwf' or 'oas'
        For the complete list of estimators, see parameter `estimator` of
        :func:`pyriemann.utils.covariance.covariances`.

    See Also
    --------
    Covariances
    ERPCovariances
    XdawnCovariances
    CospCovariances
    """

    def __init__(self, delays=4, estimator='scm'):
        """Init."""
        self.delays = delays
        self.estimator = estimator

    def fit(self, X, y=None):
        """Fit.

        Do nothing. For compatibility purpose.

        Parameters
        ----------
        X : ndarray, shape (n_trials, n_channels, n_times)
            ndarray of trials.
        y : ndarray shape (n_trials,)
            labels corresponding to each trial, not used.

        Returns
        -------
        self : Covariances instance
            The Covariances instance.
        """
        return self

    def transform(self, X):
        """Estimate the hankel covariance matrices.

        Parameters
        ----------
        X : ndarray, shape (n_trials, n_channels, n_times)
            ndarray of trials.

        Returns
        -------
        covmats : ndarray, shape (n_trials, n_channels, n_channels)
            ndarray of covariance matrices for each trials.
        """

        if isinstance(self.delays, int):
            delays = range(1, self.delays)
        else:
            delays = self.delays

        X2 = []

        for x in X:
            tmp = x
            for d in delays:
                tmp = np.r_[tmp, np.roll(x, d, axis=-1)]
            X2.append(tmp)
        X2 = np.array(X2)
        covmats = covariances(X2, estimator=self.estimator)
        return covmats


class Shrinkage(BaseEstimator, TransformerMixin):
    """Regularization of covariance matrices by shrinkage

    This transformer apply a shrinkage regularization to any covariance matrix.
    It directly use the `shrunk_covariance` function from scikit learn, applied
    on each trial.

    Parameters
    ----------
    shrinkage: float, (default, 0.1)
        Coefficient in the convex combination used for the computation of the
        shrunk estimate. must be between 0 and 1

    Notes
    -----
    .. versionadded:: 0.2.5
    """

    def __init__(self, shrinkage=0.1):
        """Init."""
        self.shrinkage = shrinkage

    def fit(self, X, y=None):
        """Fit.

        Do nothing. For compatibility purpose.

        Parameters
        ----------
        X : ndarray, shape (n_trials, n_channels, n_times)
            ndarray of Target data.
        y : ndarray shape (n_trials,)
            Labels corresponding to each trial, not used.

        Returns
        -------
        self : Shrinkage instance
            The Shrinkage instance.
        """
        return self

    def transform(self, X):
        """Shrink and return the covariance matrices.

        Parameters
        ----------
        X : ndarray, shape (n_trials, n_channels, n_channels)
            ndarray of covariances matrices

        Returns
        -------
        covmats : ndarray, shape (n_trials, n_channels, n_channels)
            ndarray of covariance matrices for each trials.
        """

        covmats = np.zeros_like(X)

        for ii, x in enumerate(X):
            covmats[ii] = shrunk_covariance(x, self.shrinkage)

        return covmats<|MERGE_RESOLUTION|>--- conflicted
+++ resolved
@@ -406,15 +406,9 @@
 class Coherences(CospCovariances):
     """Estimation of squared coherence matrices.
 
-<<<<<<< HEAD
-    Coherence matrix estimation. this method will return a
-    4-d array with a coherence matrice estimation for each trial and in each
-    frequency bin of the FFT.
-=======
     Squared coherence matrices estimation [1]_. This method will return a 4-d
     array with a squared coherence matrix estimation for each trial and in
     each frequency bin of the FFT.
->>>>>>> d3578b4a
 
     Parameters
     ----------
