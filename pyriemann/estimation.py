"""Estimation of covariance matrices."""
import numpy as np

from .spatialfilters import Xdawn
from .utils.covariance import (covariances, covariances_EP, cospectrum,
                               coherence, block_covariances)
from sklearn.base import BaseEstimator, TransformerMixin
from sklearn.covariance import shrunk_covariance


def _nextpow2(i):
    """Find next power of 2."""
    n = 1
    while n < i:
        n *= 2
    return n


class Covariances(BaseEstimator, TransformerMixin):
    """Estimation of covariance matrix.

    Perform a simple covariance matrix estimation for each given trial.

    Parameters
    ----------
    estimator : string (default: 'scm')
        covariance matrix estimator. For regularization consider 'lwf' or 'oas'
        For the complete list of estimators, see parameter `estimator` of
        :func:`pyriemann.utils.covariance.covariances`.

    See Also
    --------
    ERPCovariances
    XdawnCovariances
    CospCovariances
    HankelCovariances
    """

    def __init__(self, estimator='scm'):
        """Init."""
        self.estimator = estimator

    def fit(self, X, y=None):
        """Fit.

        Do nothing. For compatibility purpose.

        Parameters
        ----------
        X : ndarray, shape (n_trials, n_channels, n_times)
            ndarray of trials.
        y : ndarray shape (n_trials,)
            labels corresponding to each trial, not used.

        Returns
        -------
        self : Covariances instance
            The Covariances instance.
        """
        return self

    def transform(self, X):
        """Estimate covariance matrices.

        Parameters
        ----------
        X : ndarray, shape (n_trials, n_channels, n_times)
            ndarray of trials.

        Returns
        -------
        covmats : ndarray, shape (n_trials, n_channels, n_channels)
            ndarray of covariance matrices for each trials.
        """
        covmats = covariances(X, estimator=self.estimator)
        return covmats


class ERPCovariances(BaseEstimator, TransformerMixin):
    r"""Estimate special form covariance matrix for ERP.

    Estimation of special form covariance matrix dedicated to ERP processing.
    For each class, a prototyped response is obtained by average across trial :

    .. math::
        \mathbf{P} = \frac{1}{N} \sum_i^N \mathbf{X}_i

    and a super trial is build using the concatenation of P and the trial X :

    .. math::
        \mathbf{\tilde{X}}_i =  \left[
                                \begin{array}{c}
                                \mathbf{P} \\
                                \mathbf{X}_i
                                \end{array}
                                \right]

    This super trial :math:`\mathbf{\tilde{X}}_i` will be used for covariance
    estimation.
    This allows to take into account the spatial structure of the signal, as
    described in [1]_.

    Parameters
    ----------
    classes : list of int | None (default None)
        list of classes to take into account for prototype estimation.
        If None (default), all classes will be accounted.
    estimator : string (default: 'scm')
        covariance matrix estimator. For regularization consider 'lwf' or 'oas'
        For the complete list of estimators, see parameter `estimator` of
        :func:`pyriemann.utils.covariance.covariances`.
    svd : int | None (default None)
        if not none, the prototype responses will be reduce using a svd using
        the number of components passed in svd.

    See Also
    --------
    Covariances
    XdawnCovariances
    CospCovariances
    HankelCovariances

    References
    ----------
    .. [1] A. Barachant, M. Congedo ,"A Plug&Play P300 BCI Using Information
        Geometry", arXiv:1409.0107, 2014.

    .. [2] M. Congedo, A. Barachant, A. Andreev ,"A New generation of
        Brain-Computer Interface Based on Riemannian Geometry",
        arXiv:1310.8115, 2013.

    .. [3] A. Barachant, M. Congedo, G. Van Veen, C. Jutten, "Classification de
        potentiels evoques P300 par geometrie riemannienne pour les interfaces
        cerveau-machine EEG", 24eme colloque GRETSI, 2013.
    """

    def __init__(self, classes=None, estimator='scm', svd=None):
        """Init."""
        self.classes = classes
        self.estimator = estimator
        self.svd = svd

        if svd is not None:
            if not isinstance(svd, int):
                raise TypeError('svd must be None or int')

    def fit(self, X, y):
        """Fit.

        Estimate the Prototyped response for each classes.

        Parameters
        ----------
        X : ndarray, shape (n_trials, n_channels, n_times)
            ndarray of trials.
        y : ndarray shape (n_trials,)
            labels corresponding to each trial.

        Returns
        -------
        self : ERPCovariances instance
            The ERPCovariances instance.
        """
        if self.classes is not None:
            classes = self.classes
        else:
            classes = np.unique(y)

        self.P_ = []
        for c in classes:
            # Prototyped responce for each class
            P = np.mean(X[y == c, :, :], axis=0)

            # Apply svd if requested
            if self.svd is not None:
                U, s, V = np.linalg.svd(P)
                P = np.dot(U[:, 0:self.svd].T, P)

            self.P_.append(P)

        self.P_ = np.concatenate(self.P_, axis=0)
        return self

    def transform(self, X):
        """Estimate special form covariance matrices.

        Parameters
        ----------
        X : ndarray, shape (n_trials, n_channels, n_times)
            ndarray of trials.

        Returns
        -------
        covmats : ndarray, shape (n_trials, n_c, n_c)
            ndarray of covariance matrices for each trials, with n_c the size
            of covmats equal to n_channels * (n_classes + 1) in case svd is
            None and equal to n_channels + n_classes * svd otherwise.
        """
        covmats = covariances_EP(X, self.P_, estimator=self.estimator)
        return covmats


class XdawnCovariances(BaseEstimator, TransformerMixin):
    """Estimate special form covariance matrix for ERP combined with Xdawn.

    Estimation of special form covariance matrix dedicated to ERP processing
    combined with Xdawn spatial filtering. This is similar to `ERPCovariances`
    but data are spatially filtered with `Xdawn`. A complete descrition of the
    method is available in [1]_.

    The advantage of this estimation is to reduce dimensionality of the
    covariance matrices efficiently.

    Parameters
    ----------
    nfilter: int (default 4)
        number of Xdawn filter per classes.
    applyfilters: bool (default True)
        if set to true, spatial filter are applied to the prototypes and the
        signals. When set to False, filters are applied only to the ERP
        prototypes allowing for a better generalization across subject and
        session at the expense of dimensionality increase. In that case, the
        estimation is similar to ERPCovariances with `svd=nfilter` but with
        more compact prototype reduction.
    classes : list of int | None (default None)
        list of classes to take into account for prototype estimation.
        If None (default), all classes will be accounted.
    estimator : string (default: 'scm')
        covariance matrix estimator. For regularization consider 'lwf' or 'oas'
        For the complete list of estimators, see parameter `estimator` of
        :func:`pyriemann.utils.covariance.covariances`.
    xdawn_estimator : string (default: 'scm')
        covariance matrix estimator for xdawn spatial filtering.
    baseline_cov : array, shape (n_chan, n_chan) | None (default)
        baseline_covariance for xdawn. see `Xdawn`.

    See Also
    --------
    ERPCovariances
    Xdawn

    References
    ----------
    .. [1] Barachant, A. "MEG decoding using Riemannian Geometry and
        Unsupervised classification", 2014
    """

    def __init__(self,
                 nfilter=4,
                 applyfilters=True,
                 classes=None,
                 estimator='scm',
                 xdawn_estimator='scm',
                 baseline_cov=None):
        """Init."""
        self.applyfilters = applyfilters
        self.estimator = estimator
        self.xdawn_estimator = xdawn_estimator
        self.classes = classes
        self.nfilter = nfilter
        self.baseline_cov = baseline_cov

    def fit(self, X, y):
        """Fit.

        Estimate spatial filters and prototyped response for each classes.

        Parameters
        ----------
        X : ndarray, shape (n_trials, n_channels, n_times)
            ndarray of trials.
        y : ndarray shape (n_trials,)
            labels corresponding to each trial.

        Returns
        -------
        self : XdawnCovariances instance
            The XdawnCovariances instance.
        """
        self.Xd_ = Xdawn(
            nfilter=self.nfilter,
            classes=self.classes,
            estimator=self.xdawn_estimator,
            baseline_cov=self.baseline_cov)
        self.Xd_.fit(X, y)
        self.P_ = self.Xd_.evokeds_
        return self

    def transform(self, X):
        """Estimate xdawn covariance matrices.

        Parameters
        ----------
        X : ndarray, shape (n_trials, n_channels, n_times)
            ndarray of trials.

        Returns
        -------
        covmats : ndarray, shape (n_trials, n_c, n_c)
            ndarray of covariance matrices for each trials.
        """
        if self.applyfilters:
            X = self.Xd_.transform(X)

        covmats = covariances_EP(X, self.P_, estimator=self.estimator)
        return covmats


###############################################################################


class CospCovariances(BaseEstimator, TransformerMixin):
    """Estimation of cospectral covariance matrix.

    Co-spectral matrices are the real part of complex cross-spectral matrices
    (see :func:`pyriemann.utils.covariance.cross_spectrum`), estimated as the
    spectrum covariance in the frequency domain. This method returns a 4-d
    array with a cospectral covariance matrice for each trial and in each
    frequency bin of the FFT.

    Parameters
    ----------
    window : int (default 128)
        The length of the FFT window used for spectral estimation.
    overlap : float (default 0.75)
        The percentage of overlap between window.
    fmin : float | None, (default None)
        The minimal frequency to be returned.
    fmax : float | None, (default None)
        The maximal frequency to be returned.
    fs : float | None, (default None)
        The sampling frequency of the signal.

    Attributes
    ----------
    freqs_ : ndarray, shape (n_freqs,)
        If transformed, the frequencies associated to cospectra.
        None if ``fs`` is None.

    See Also
    --------
    Covariances
    HankelCovariances
    Coherences
    """

    def __init__(self, window=128, overlap=0.75, fmin=None, fmax=None,
                 fs=None):
        """Init."""
        self.window = _nextpow2(window)
        self.overlap = overlap
        self.fmin = fmin
        self.fmax = fmax
        self.fs = fs

    def fit(self, X, y=None):
        """Fit.

        Do nothing. For compatibility purpose.

        Parameters
        ----------
        X : ndarray, shape (n_trials, n_channels, n_times)
            ndarray of trials.
        y : ndarray, shape (n_trials,)
            labels corresponding to each trial, not used.

        Returns
        -------
        self : CospCovariances instance
            The CospCovariances instance.
        """
        return self

    def transform(self, X):
        """Estimate the cospectral covariance matrices.

        Parameters
        ----------
        X : ndarray, shape (n_trials, n_channels, n_times)
            ndarray of trials.

        Returns
        -------
        covmats : ndarray, shape (n_trials, n_channels, n_channels, n_freqs)
            ndarray of covariance matrices for each trials and for each
            frequency bin.
        """
        Nt = len(X)
        out = []

        for i in range(Nt):
            S, freqs = cospectrum(
                X[i],
                window=self.window,
                overlap=self.overlap,
                fmin=self.fmin,
                fmax=self.fmax,
                fs=self.fs)
            out.append(S)
        self.freqs_ = freqs

        return np.array(out)


class Coherences(CospCovariances):
    """Estimation of squared coherence matrices.

    Squared coherence matrices estimation [1]_. This method will return a 4-d
    array with a squared coherence matrix estimation for each trial and in
    each frequency bin of the FFT.

    Parameters
    ----------
    window : int (default 128)
        The lengt of the FFT window used for spectral estimation.
    overlap : float (default 0.75)
        The percentage of overlap between window.
    fmin : float | None, (default None)
        the minimal frequency to be returned.
    fmax : float | None, (default None)
        The maximal frequency to be returned.
    fs : float | None, (default None)
        The sampling frequency of the signal.
    coh : {'ordinary', 'instantaneous', 'lagged', 'imaginary'}, (default \
            'ordinary')
        The coherence type:

        * 'ordinary' for the ordinary coherence, defined in Eq.(22) of [1]_;
          this normalization of cross-spectral matrices captures both in-phase
          and out-of-phase correlations. However it is inflated by the
          artificial in-phase (zero-lag) correlation engendered by volume
          conduction.
        * 'instantaneous' for the instantaneous coherence, Eq.(26) of [1]_,
          capturing only in-phase correlation.
        * 'lagged' for the lagged-coherence, Eq.(28) of [1]_, capturing only
          out-of-phase correlation (not defined for DC and Nyquist bins).
        * 'imaginary' for the imaginary coherence [2]_, Eq.(0.16) of [3]_,
          capturing out-of-phase correlation but still affected by in-phase
          correlation.

    Attributes
    ----------
    freqs_ : ndarray, shape (n_freqs,)
        If transformed, the frequencies associated to cospectra.
        None if ``fs`` is None.

    See Also
    --------
    Covariances
    HankelCovariances
    CospCovariances

    References
    ----------
    .. [1] R. Pascual-Marqui, "Instantaneous and lagged measurements of linear
        and nonlinear dependence between groups of multivariate time series:
        frequency decomposition", arXiv, 2007.
        https://arxiv.org/ftp/arxiv/papers/0711/0711.1455.pdf

    .. [2] G. Nolte, O. Bai, L. Wheaton, Z. Mari, S. Vorbach, M. Hallett,
        "Identifying true brain interaction from EEG data using the imaginary
        part of coherency", Clin Neurophysiol, 2004.
        https://doi.org/10.1016/j.clinph.2004.04.029

    .. [3] Congedo, M. "Non-Parametric Synchronization Measures used in EEG
        and MEG", TechReport, 2018.
        https://hal.archives-ouvertes.fr/hal-01868538v2/document
    """

    def __init__(self, window=128, overlap=0.75, fmin=None, fmax=None,
                 fs=None, coh='ordinary'):
        """Init."""
        self.window = _nextpow2(window)
        self.overlap = overlap
        self.fmin = fmin
        self.fmax = fmax
        self.fs = fs
        self.coh = coh

    def transform(self, X):
        """Estimate the squared coherences matrices.

        Parameters
        ----------
        X : ndarray, shape (n_trials, n_channels, n_times)
            ndarray of trials.

        Returns
        -------
        covmats : ndarray, shape (n_trials, n_channels, n_channels, n_freqs)
            Squared coherence matrices for each trial and for each frequency
            bin.
        """
        Nt = len(X)
        out = []

        for i in range(Nt):
            S, freqs = coherence(
                X[i],
                window=self.window,
                overlap=self.overlap,
                fmin=self.fmin,
                fmax=self.fmax,
                fs=self.fs,
                coh=self.coh)
            out.append(S)
        self.freqs_ = freqs

        return np.array(out)


class HankelCovariances(BaseEstimator, TransformerMixin):
    """Estimation of covariance matrix with time delayed hankel matrices.

    This estimation is usefull to catch spectral dynamics of the signal,
    similarly to the CSSP method. It is done by concatenating time delayed
    version of the signal before covariance estimation.

    Parameters
    ----------
    delays: int, list of int (default, 2)
        the delays to apply for the hankel matrices. if Int, it use a range of
        delays up to the given value. A list of int can be given.
    estimator : string (default: 'scm')
        covariance matrix estimator. For regularization consider 'lwf' or 'oas'
        For the complete list of estimators, see parameter `estimator` of
        :func:`pyriemann.utils.covariance.covariances`.

    See Also
    --------
    Covariances
    ERPCovariances
    XdawnCovariances
    CospCovariances
    """

    def __init__(self, delays=4, estimator='scm'):
        """Init."""
        self.delays = delays
        self.estimator = estimator

    def fit(self, X, y=None):
        """Fit.

        Do nothing. For compatibility purpose.

        Parameters
        ----------
        X : ndarray, shape (n_trials, n_channels, n_times)
            ndarray of trials.
        y : ndarray shape (n_trials,)
            labels corresponding to each trial, not used.

        Returns
        -------
        self : Covariances instance
            The Covariances instance.
        """
        return self

    def transform(self, X):
        """Estimate the hankel covariance matrices.

        Parameters
        ----------
        X : ndarray, shape (n_trials, n_channels, n_times)
            ndarray of trials.

        Returns
        -------
        covmats : ndarray, shape (n_trials, n_channels, n_channels)
            ndarray of covariance matrices for each trials.
        """

        if isinstance(self.delays, int):
            delays = range(1, self.delays)
        else:
            delays = self.delays

        X2 = []

        for x in X:
            tmp = x
            for d in delays:
                tmp = np.r_[tmp, np.roll(x, d, axis=-1)]
            X2.append(tmp)
        X2 = np.array(X2)
        covmats = covariances(X2, estimator=self.estimator)
        return covmats


class Shrinkage(BaseEstimator, TransformerMixin):
    """Regularization of covariance matrices by shrinkage

    This transformer apply a shrinkage regularization to any covariance matrix.
    It directly use the `shrunk_covariance` function from scikit learn, applied
    on each trial.

    Parameters
    ----------
    shrinkage: float, (default, 0.1)
        Coefficient in the convex combination used for the computation of the
        shrunk estimate. must be between 0 and 1

    Notes
    -----
    .. versionadded:: 0.2.5
    """

    def __init__(self, shrinkage=0.1):
        """Init."""
        self.shrinkage = shrinkage

    def fit(self, X, y=None):
        """Fit.

        Do nothing. For compatibility purpose.

        Parameters
        ----------
        X : ndarray, shape (n_trials, n_channels, n_times)
            ndarray of Target data.
        y : ndarray shape (n_trials,)
            Labels corresponding to each trial, not used.

        Returns
        -------
        self : Shrinkage instance
            The Shrinkage instance.
        """
        return self

    def transform(self, X):
        """Shrink and return the covariance matrices.

        Parameters
        ----------
        X : ndarray, shape (n_trials, n_channels, n_channels)
            ndarray of covariances matrices

        Returns
        -------
        covmats : ndarray, shape (n_trials, n_channels, n_channels)
            ndarray of covariance matrices for each trials.
        """

        covmats = np.zeros_like(X)

        for ii, x in enumerate(X):
            covmats[ii] = shrunk_covariance(x, self.shrinkage)

        return covmats


class BlockCovariances(BaseEstimator, TransformerMixin):
    """Estimation of block covariance matrix.
    Perform a block covariance matrix estimation for each given trial. The
    resulting matrices are block diagonal matrices

    Parameters
    ----------
    estimator : string (default: 'scm')
        covariance matrix estimator. For regularization consider 'lwf' or 'oas'
        For a complete list of estimator, see `utils.covariance`.
    block_size : list or int
        Sizes of individual blocks given as int for same-size block or list for
        varying block sizes.

    See Also
    --------
    ERPCovariances
    XdawnCovariances
    CospCovariances
    HankelCovariances
    """

    def __init__(self, block_size, estimator='scm'):
        """Init."""
        self.estimator = estimator
        self.block_size = block_size

    def fit(self, X, y=None):
        """Fit.

        Do nothing. For compatibility purpose.

        Parameters
        ----------
        X : ndarray, shape (n_trials, n_channels, n_samples)
            ndarray of trials.
        y : ndarray shape (n_trials,)
            labels corresponding to each trial, not used.

        Returns
        -------
        self : Covariances instance
            The Covariances instance.
        """
        return self

    def transform(self, X):
        """Estimate block covariance matrices.

        Parameters
        ----------
        X : ndarray, shape (n_trials, n_channels, n_samples)
            ndarray of trials.

        Returns
        -------
        covmats : ndarray, shape (n_trials, n_channels, n_channels)
            ndarray of covariance matrices for each trials.
        """
        n_trials, n_channels, n_times = X.shape

        if isinstance(self.block_size, int):
            n_blocks = n_channels // self.block_size

<<<<<<< HEAD
            if n_blocks*self.block_size != n_channels:
                raise ValueError('block_size must be divisor '
                                 'of number of channels of X.')
=======
            if n_blocks * self.block_size != n_channels:
                raise ValueError('block_size must be divisor of number of channels of X.')
>>>>>>> 111baaf8

            blocks = [self.block_size for b in range(n_blocks)]

        else:
            blocks = self.block_size

        if np.sum(blocks) != n_channels:
            raise ValueError('Sum of individual block sizes '
                             'must match number of channels of X.')

        return block_covariances(X, blocks, self.estimator)<|MERGE_RESOLUTION|>--- conflicted
+++ resolved
@@ -717,14 +717,9 @@
         if isinstance(self.block_size, int):
             n_blocks = n_channels // self.block_size
 
-<<<<<<< HEAD
             if n_blocks*self.block_size != n_channels:
                 raise ValueError('block_size must be divisor '
                                  'of number of channels of X.')
-=======
-            if n_blocks * self.block_size != n_channels:
-                raise ValueError('block_size must be divisor of number of channels of X.')
->>>>>>> 111baaf8
 
             blocks = [self.block_size for b in range(n_blocks)]
 
