"""Aproximate joint diagonalization algorithm."""
import numpy as np
from scipy.linalg import eig, solve
from numpy import array, arange, reshape, arctan2, cos, sin, sqrt, \
     conj, imag, concatenate, eye, zeros, diag, outer

def rjd(X, eps=1e-8, n_iter_max=1000):
    """Approximate joint diagonalization based on jacobi angle.

    This is a direct implementation of the Cardoso AJD algorithm [1] used in
    JADE. The code is a translation of the matlab code provided in the author
    website.

    Parameters
    ----------
    X : ndarray, shape (n_trials, n_channels, n_channels)
        A set of covariance matrices to diagonalize
    eps : float (default 1e-8)
        Tolerance for stopping criterion.
    n_iter_max : int (default 1000)
        The maximum number of iteration to reach convergence.

    Returns
    -------
    V : ndarray, shape (n_channels, n_channels)
        the diagonalizer
    D : ndarray, shape (n_trials, n_channels, n_channels)
        the set of quasi diagonal matrices

    Notes
    -----
    .. versionadded:: 0.2.4

    See Also
    --------
    ajd_pham
    uwedge

    References
    ----------
    [1] Cardoso, Jean-Francois, and Antoine Souloumiac. Jacobi angles for
    simultaneous diagonalization. SIAM journal on matrix analysis and
    applications 17.1 (1996): 161-164.


    """

    # reshape input matrix
    A = concatenate(X, 0).T

    # init variables
    m, nm = A.shape
    V = eye(m)
    encore = True
    k = 0

    while encore:
        encore = False
        k += 1
        if k > n_iter_max:
            break
        for p in range(m - 1):
            for q in range(p + 1, m):

                Ip = arange(p, nm, m)
                Iq = arange(q, nm, m)

                # computation of Givens angle
                g = array([A[p, Ip] - A[q, Iq], A[p, Iq] + A[q, Ip]])
                gg = g.dot(g.T)
                ton = gg[0, 0] - gg[1, 1]
                toff = gg[0, 1] + gg[1, 0]
                theta = 0.5 * arctan2(toff, ton +
                                      sqrt(ton * ton + toff * toff))
                c = cos(theta)
                s = sin(theta)
                encore = encore | (np.abs(s) > eps)
                if (np.abs(s) > eps):
                    tmp = A[:, Ip].copy()
                    A[:, Ip] = c * A[:, Ip] + s * A[:, Iq]
                    A[:, Iq] = c * A[:, Iq] - s * tmp

                    tmp = A[p, :].copy()
                    A[p, :] = c * A[p, :] + s * A[q, :]
                    A[q, :] = c * A[q, :] - s * tmp

                    tmp = V[:, p].copy()
                    V[:, p] = c * V[:, p] + s * V[:, q]
                    V[:, q] = c * V[:, q] - s * tmp

<<<<<<< HEAD
    D = reshape(A, (m, nm/m, m)).transpose(1, 0, 2)
=======
    D = np.reshape(A, (m, int(nm / m), m)).transpose(1, 0, 2)
>>>>>>> d41921e2
    return V, D


def ajd_pham(X, eps=1e-6, n_iter_max=15):
    """Approximate joint diagonalization based on pham's algorithm.

    This is a direct implementation of the PHAM's AJD algorithm [1].

    Parameters
    ----------
    X : ndarray, shape (n_trials, n_channels, n_channels)
        A set of covariance matrices to diagonalize
    eps : float (default 1e-6)
        tolerance for stoping criterion.
    n_iter_max : int (default 1000)
        The maximum number of iteration to reach convergence.

    Returns
    -------
    V : ndarray, shape (n_channels, n_channels)
        the diagonalizer
    D : ndarray, shape (n_trials, n_channels, n_channels)
        the set of quasi diagonal matrices

    Notes
    -----
    .. versionadded:: 0.2.4

    See Also
    --------
    rjd
    uwedge

    References
    ----------
    [1] Pham, Dinh Tuan. "Joint approximate diagonalization of positive
    definite Hermitian matrices." SIAM Journal on Matrix Analysis and
    Applications 22, no. 4 (2001): 1136-1152.

    """
     # Adapted from http://github.com/alexandrebarachant/pyRiemann
    n_epochs = X.shape[0]

<<<<<<< HEAD
    # reshape input matrix
    A = concatenate(X, 0).T

    # init variables
    m, nm = A.shape
    V = eye(m)
    epsi = m * (m - 1) * eps

    for it in range(n_iter_max):
        decr = 0
        for i in range(1, m):
            for j in range(i):
                Ii = arange(i, nm, m)
                Ij = arange(j, nm, m)
=======
    # Reshape input matrix
    A = np.concatenate(X, axis=0).T

    # Init variables
    n_times, n_m = A.shape
    V = np.eye(n_times)
    epsilon = n_times * (n_times - 1) * eps

    for it in range(n_iter_max):
        decr = 0
        for ii in range(1, n_times):
            for jj in range(ii):
                Ii = np.arange(ii, n_m, n_times)
                Ij = np.arange(jj, n_m, n_times)
>>>>>>> d41921e2

                c1 = A[ii, Ii]
                c2 = A[jj, Ij]

                g12 = np.mean(A[ii, Ij] / c1)
                g21 = np.mean(A[ii, Ij] / c2)

                omega21 = np.mean(c1 / c2)
                omega12 = np.mean(c2 / c1)
<<<<<<< HEAD
                omega = sqrt(omega12*omega21)

                tmp = sqrt(omega21/omega12)
                tmp1 = (tmp*g12 + g21)/(omega + 1)
                tmp2 = (tmp*g12 - g21)/np.max(omega - 1, 1e-9)

                h12 = tmp1 + tmp2
                h21 = conj((tmp1 - tmp2)/tmp)
=======
                omega = np.sqrt(omega12 * omega21)

                tmp = np.sqrt(omega21 / omega12)
                tmp1 = (tmp * g12 + g21) / (omega + 1)
                tmp2 = (tmp * g12 - g21) / max(omega - 1, 1e-9)

                h12 = tmp1 + tmp2
                h21 = np.conj((tmp1 - tmp2) / tmp)
>>>>>>> d41921e2

                decr += n_epochs * (g12 * np.conj(h12) + g21 * h21) / 2.0

<<<<<<< HEAD
                tmp = 1 + 1.j * 0.5 * imag(h12 * h21)
                tmp = np.real(tmp + sqrt(tmp ** 2 - h12 * h21))
                T = array([[1, -h12/tmp], [-h21/tmp, 1]])

                A[[i, j], :] = T.dot(A[[i, j], :])
                tmp = np.c_[A[:, Ii], A[:, Ij]]
                tmp = reshape(tmp, (m * nmat, 2), order='F').dot(T.T)

                tmp = reshape(tmp, (m, nmat * 2), order='F')
                A[:, Ii] = tmp[:, :nmat]
                A[:, Ij] = tmp[:, nmat:]
                V[[i, j], :] = T.dot(V[[i, j], :])
        if decr < epsi:
            break
    D = reshape(A, (m, nm/m, m)).transpose(1, 0, 2)
=======
                tmp = 1 + 1.j * 0.5 * np.imag(h12 * h21)
                tmp = np.real(tmp + np.sqrt(tmp ** 2 - h12 * h21))
                tau = np.array([[1, -h12 / tmp], [-h21 / tmp, 1]])

                A[[ii, jj], :] = np.dot(tau, A[[ii, jj], :])
                tmp = np.c_[A[:, Ii], A[:, Ij]]
                tmp = np.reshape(tmp, (n_times * n_epochs, 2), order='F')
                tmp = np.dot(tmp, tau.T)

                tmp = np.reshape(tmp, (n_times, n_epochs * 2), order='F')
                A[:, Ii] = tmp[:, :n_epochs]
                A[:, Ij] = tmp[:, n_epochs:]
                V[[ii, jj], :] = np.dot(tau, V[[ii, jj], :])
        if decr < epsilon:
            break
    D = np.reshape(A, (n_times, -1, n_times)).transpose(1, 0, 2)
>>>>>>> d41921e2
    return V, D


def uwedge(X, init=None, eps=1e-7, n_iter_max=100):
    """Approximate joint diagonalization algorithm UWEDGE.

    Uniformly Weighted Exhaustive Diagonalization using Gauss iteration
    (U-WEDGE). Implementation of the AJD algorithm by Tichavsky and Yeredor.
    This is a translation from the matlab code provided by the authors.

    Parameters
    ----------
    X : ndarray, shape (n_trials, n_channels, n_channels)
        A set of covariance matrices to diagonalize
    init: None | ndarray, shape (n_channels, n_channels) (default None)
        Initialization for the diagonalizer.
    eps : float (default 1e-7)
        tolerance for stoping criterion.
    n_iter_max : int (default 1000)
        The maximum number of iteration to reach convergence.

    Returns
    -------
    V : ndarray, shape (n_channels, n_channels)
        the diagonalizer
    D : ndarray, shape (n_trials, n_channels, n_channels)
        the set of quasi diagonal matrices

    Notes
    -----
    .. versionadded:: 0.2.4

    See Also
    --------
    rjd
    ajd_pham

    References
    ----------
    [1] P. Tichavsky, A. Yeredor and J. Nielsen,
        "A Fast Approximate Joint Diagonalization Algorithm
        Using a Criterion with a Block Diagonal Weight Matrix",
        ICASSP 2008, Las Vegas
    [2] P. Tichavsky and A. Yeredor, "Fast Approximate Joint Diagonalization
        Incorporating Weight Matrices" IEEE Transactions of Signal Processing,
        2009.
    """
    L, d, _ = X.shape

    # reshape input matrix
    M = concatenate(X, 0).T

    # init variables
    d, Md = M.shape
    iteration = 0
    improve = 10

    if init is None:
<<<<<<< HEAD
        E, H = eig(M[:, 0:d])
        W_est = diag(1. / np.sqrt(np.abs(E))).dot(H.T)
=======
        E, H = np.linalg.eig(M[:, 0:d])
        W_est = np.dot(np.diag(1. / np.sqrt(np.abs(E))), H.T)
>>>>>>> d41921e2
    else:
        W_est = init

    Ms = array(M)
    Rs = zeros((d, L))

    for k in range(L):
        ini = k*d
        Il = arange(ini, ini + d)
        M[:, Il] = 0.5*(M[:, Il] + M[:, Il].T)
        Ms[:, Il] = W_est.dot(M[:, Il]).dot(W_est.T)
        Rs[:, k] = diag(Ms[:, Il])

    crit = (Ms**2).sum() - (Rs**2).sum()
    while (improve > eps) & (iteration < n_iter_max):
        B = Rs.dot(Rs.T)
        C1 = zeros((d, d))
        for i in range(d):
            C1[:, i] = np.sum(Ms[:, i:Md:d]*Rs, axis=1)

        D0 = B*B.T - outer(diag(B), diag(B))
        A0 = (C1 * B - diag(diag(B)).dot(C1.T)) / (D0 + eye(d))
        A0 += np.eye(d)
<<<<<<< HEAD
        W_est = solve(A0, W_est)
=======
        W_est = np.linalg.solve(A0, W_est)
>>>>>>> d41921e2

        Raux = W_est.dot(M[:, 0:d]).dot(W_est.T)
        aux = 1./sqrt(np.abs(diag(Raux)))
        W_est = diag(aux).dot(W_est)

        for k in range(L):
            ini = k*d
            Il = arange(ini, ini + d)
            Ms[:, Il] = W_est.dot(M[:, Il]).dot(W_est.T)
            Rs[:, k] = diag(Ms[:, Il])

        crit_new = (Ms**2).sum() - (Rs**2).sum()
        improve = np.abs(crit_new - crit)
        crit = crit_new
        iteration += 1

    D = reshape(Ms, (d, L, d)).transpose(1, 0, 2)
    return W_est, D<|MERGE_RESOLUTION|>--- conflicted
+++ resolved
@@ -1,8 +1,6 @@
 """Aproximate joint diagonalization algorithm."""
 import numpy as np
-from scipy.linalg import eig, solve
-from numpy import array, arange, reshape, arctan2, cos, sin, sqrt, \
-     conj, imag, concatenate, eye, zeros, diag, outer
+
 
 def rjd(X, eps=1e-8, n_iter_max=1000):
     """Approximate joint diagonalization based on jacobi angle.
@@ -46,11 +44,11 @@
     """
 
     # reshape input matrix
-    A = concatenate(X, 0).T
+    A = np.concatenate(X, 0).T
 
     # init variables
     m, nm = A.shape
-    V = eye(m)
+    V = np.eye(m)
     encore = True
     k = 0
 
@@ -62,18 +60,18 @@
         for p in range(m - 1):
             for q in range(p + 1, m):
 
-                Ip = arange(p, nm, m)
-                Iq = arange(q, nm, m)
+                Ip = np.arange(p, nm, m)
+                Iq = np.arange(q, nm, m)
 
                 # computation of Givens angle
-                g = array([A[p, Ip] - A[q, Iq], A[p, Iq] + A[q, Ip]])
-                gg = g.dot(g.T)
+                g = np.array([A[p, Ip] - A[q, Iq], A[p, Iq] + A[q, Ip]])
+                gg = np.dot(g, g.T)
                 ton = gg[0, 0] - gg[1, 1]
                 toff = gg[0, 1] + gg[1, 0]
-                theta = 0.5 * arctan2(toff, ton +
-                                      sqrt(ton * ton + toff * toff))
-                c = cos(theta)
-                s = sin(theta)
+                theta = 0.5 * np.arctan2(toff, ton +
+                                         np.sqrt(ton * ton + toff * toff))
+                c = np.cos(theta)
+                s = np.sin(theta)
                 encore = encore | (np.abs(s) > eps)
                 if (np.abs(s) > eps):
                     tmp = A[:, Ip].copy()
@@ -88,11 +86,7 @@
                     V[:, p] = c * V[:, p] + s * V[:, q]
                     V[:, q] = c * V[:, q] - s * tmp
 
-<<<<<<< HEAD
-    D = reshape(A, (m, nm/m, m)).transpose(1, 0, 2)
-=======
     D = np.reshape(A, (m, int(nm / m), m)).transpose(1, 0, 2)
->>>>>>> d41921e2
     return V, D
 
 
@@ -136,22 +130,6 @@
      # Adapted from http://github.com/alexandrebarachant/pyRiemann
     n_epochs = X.shape[0]
 
-<<<<<<< HEAD
-    # reshape input matrix
-    A = concatenate(X, 0).T
-
-    # init variables
-    m, nm = A.shape
-    V = eye(m)
-    epsi = m * (m - 1) * eps
-
-    for it in range(n_iter_max):
-        decr = 0
-        for i in range(1, m):
-            for j in range(i):
-                Ii = arange(i, nm, m)
-                Ij = arange(j, nm, m)
-=======
     # Reshape input matrix
     A = np.concatenate(X, axis=0).T
 
@@ -166,7 +144,6 @@
             for jj in range(ii):
                 Ii = np.arange(ii, n_m, n_times)
                 Ij = np.arange(jj, n_m, n_times)
->>>>>>> d41921e2
 
                 c1 = A[ii, Ii]
                 c2 = A[jj, Ij]
@@ -176,16 +153,6 @@
 
                 omega21 = np.mean(c1 / c2)
                 omega12 = np.mean(c2 / c1)
-<<<<<<< HEAD
-                omega = sqrt(omega12*omega21)
-
-                tmp = sqrt(omega21/omega12)
-                tmp1 = (tmp*g12 + g21)/(omega + 1)
-                tmp2 = (tmp*g12 - g21)/np.max(omega - 1, 1e-9)
-
-                h12 = tmp1 + tmp2
-                h21 = conj((tmp1 - tmp2)/tmp)
-=======
                 omega = np.sqrt(omega12 * omega21)
 
                 tmp = np.sqrt(omega21 / omega12)
@@ -194,27 +161,9 @@
 
                 h12 = tmp1 + tmp2
                 h21 = np.conj((tmp1 - tmp2) / tmp)
->>>>>>> d41921e2
 
                 decr += n_epochs * (g12 * np.conj(h12) + g21 * h21) / 2.0
 
-<<<<<<< HEAD
-                tmp = 1 + 1.j * 0.5 * imag(h12 * h21)
-                tmp = np.real(tmp + sqrt(tmp ** 2 - h12 * h21))
-                T = array([[1, -h12/tmp], [-h21/tmp, 1]])
-
-                A[[i, j], :] = T.dot(A[[i, j], :])
-                tmp = np.c_[A[:, Ii], A[:, Ij]]
-                tmp = reshape(tmp, (m * nmat, 2), order='F').dot(T.T)
-
-                tmp = reshape(tmp, (m, nmat * 2), order='F')
-                A[:, Ii] = tmp[:, :nmat]
-                A[:, Ij] = tmp[:, nmat:]
-                V[[i, j], :] = T.dot(V[[i, j], :])
-        if decr < epsi:
-            break
-    D = reshape(A, (m, nm/m, m)).transpose(1, 0, 2)
-=======
                 tmp = 1 + 1.j * 0.5 * np.imag(h12 * h21)
                 tmp = np.real(tmp + np.sqrt(tmp ** 2 - h12 * h21))
                 tau = np.array([[1, -h12 / tmp], [-h21 / tmp, 1]])
@@ -231,7 +180,6 @@
         if decr < epsilon:
             break
     D = np.reshape(A, (n_times, -1, n_times)).transpose(1, 0, 2)
->>>>>>> d41921e2
     return V, D
 
 
@@ -282,7 +230,7 @@
     L, d, _ = X.shape
 
     # reshape input matrix
-    M = concatenate(X, 0).T
+    M = np.concatenate(X, 0).T
 
     # init variables
     d, Md = M.shape
@@ -290,56 +238,47 @@
     improve = 10
 
     if init is None:
-<<<<<<< HEAD
-        E, H = eig(M[:, 0:d])
-        W_est = diag(1. / np.sqrt(np.abs(E))).dot(H.T)
-=======
         E, H = np.linalg.eig(M[:, 0:d])
         W_est = np.dot(np.diag(1. / np.sqrt(np.abs(E))), H.T)
->>>>>>> d41921e2
     else:
         W_est = init
 
-    Ms = array(M)
-    Rs = zeros((d, L))
+    Ms = np.array(M)
+    Rs = np.zeros((d, L))
 
     for k in range(L):
         ini = k*d
-        Il = arange(ini, ini + d)
+        Il = np.arange(ini, ini + d)
         M[:, Il] = 0.5*(M[:, Il] + M[:, Il].T)
-        Ms[:, Il] = W_est.dot(M[:, Il]).dot(W_est.T)
-        Rs[:, k] = diag(Ms[:, Il])
-
-    crit = (Ms**2).sum() - (Rs**2).sum()
+        Ms[:, Il] = np.dot(np.dot(W_est, M[:, Il]), W_est.T)
+        Rs[:, k] = np.diag(Ms[:, Il])
+
+    crit = np.sum(Ms**2) - np.sum(Rs**2)
     while (improve > eps) & (iteration < n_iter_max):
-        B = Rs.dot(Rs.T)
-        C1 = zeros((d, d))
+        B = np.dot(Rs, Rs.T)
+        C1 = np.zeros((d, d))
         for i in range(d):
             C1[:, i] = np.sum(Ms[:, i:Md:d]*Rs, axis=1)
 
-        D0 = B*B.T - outer(diag(B), diag(B))
-        A0 = (C1 * B - diag(diag(B)).dot(C1.T)) / (D0 + eye(d))
+        D0 = B*B.T - np.outer(np.diag(B), np.diag(B))
+        A0 = (C1 * B - np.dot(np.diag(np.diag(B)), C1.T)) / (D0 + np.eye(d))
         A0 += np.eye(d)
-<<<<<<< HEAD
-        W_est = solve(A0, W_est)
-=======
         W_est = np.linalg.solve(A0, W_est)
->>>>>>> d41921e2
-
-        Raux = W_est.dot(M[:, 0:d]).dot(W_est.T)
-        aux = 1./sqrt(np.abs(diag(Raux)))
-        W_est = diag(aux).dot(W_est)
+
+        Raux = np.dot(np.dot(W_est, M[:, 0:d]), W_est.T)
+        aux = 1./np.sqrt(np.abs(np.diag(Raux)))
+        W_est = np.dot(np.diag(aux), W_est)
 
         for k in range(L):
             ini = k*d
-            Il = arange(ini, ini + d)
-            Ms[:, Il] = W_est.dot(M[:, Il]).dot(W_est.T)
-            Rs[:, k] = diag(Ms[:, Il])
-
-        crit_new = (Ms**2).sum() - (Rs**2).sum()
+            Il = np.arange(ini, ini + d)
+            Ms[:, Il] = np.dot(np.dot(W_est, M[:, Il]), W_est.T)
+            Rs[:, k] = np.diag(Ms[:, Il])
+
+        crit_new = np.sum(Ms**2) - np.sum(Rs**2)
         improve = np.abs(crit_new - crit)
         crit = crit_new
         iteration += 1
 
-    D = reshape(Ms, (d, L, d)).transpose(1, 0, 2)
+    D = np.reshape(Ms, (d, L, d)).transpose(1, 0, 2)
     return W_est, D