--- conflicted
+++ resolved
@@ -1,4 +1,4 @@
-import numpy as np
+import numpy
 
 from .base import sqrtm, invsqrtm, powm, logm, expm
 
@@ -41,15 +41,9 @@
     """
     sA = sqrtm(A)
     isA = invsqrtm(A)
-<<<<<<< HEAD
-    C = isA.dot(B).dot(isA)
-    D = powm(C, alpha)
-    E = sA.dot(D).dot(sA)
-=======
     C = numpy.dot(numpy.dot(isA, B), isA)
     D = powm(C, alpha)
     E = numpy.dot(numpy.dot(sA, D), sA)
->>>>>>> d41921e2
     return E
 
 
