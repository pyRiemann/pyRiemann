--- conflicted
+++ resolved
@@ -1,6 +1,4 @@
-import numpy as np
-from numpy import array, arange, zeros, concatenate, hanning
-from numpy.fft import fft
+import numpy
 from sklearn.covariance import oas, ledoit_wolf, fast_mcd, empirical_covariance
 from matplotlib import mlab
 
@@ -35,12 +33,12 @@
 
     # Check estimator exist and return the correct function
     estimators = {
-        'cov': np.cov,
+        'cov': numpy.cov,
         'scm': _scm,
         'lwf': _lwf,
         'oas': _oas,
         'mcd': _mcd,
-        'corr': np.corrcoef
+        'corr': numpy.corrcoef
     }
 
     if callable(est):
@@ -61,7 +59,7 @@
     """Estimation of covariance matrix."""
     est = _check_est(estimator)
     Nt, Ne, Ns = X.shape
-    covmats = zeros((Nt, Ne, Ne))
+    covmats = numpy.zeros((Nt, Ne, Ne))
     for i in range(Nt):
         covmats[i, :, :] = est(X[i, :, :])
     return covmats
@@ -72,9 +70,9 @@
     est = _check_est(estimator)
     Nt, Ne, Ns = X.shape
     Np, Ns = P.shape
-    covmats = zeros((Nt, Ne + Np, Ne + Np))
+    covmats = numpy.zeros((Nt, Ne + Np, Ne + Np))
     for i in range(Nt):
-        covmats[i, :, :] = est(concatenate((P, X[i, :, :]), axis=0))
+        covmats[i, :, :] = est(numpy.concatenate((P, X[i, :, :]), axis=0))
     return covmats
 
 
@@ -83,8 +81,8 @@
     est = _check_est(estimator)
     X = []
     if padding:
-        padd = zeros((int(window / 2), sig.shape[1]))
-        sig = concatenate((padd, sig, padd), axis=0)
+        padd = numpy.zeros((int(window / 2), sig.shape[1]))
+        sig = numpy.concatenate((padd, sig, padd), axis=0)
 
     Ns, Ne = sig.shape
     jump = int(window * overlapp)
@@ -93,7 +91,7 @@
         X.append(est(sig[ix:ix + window, :].T))
         ix = ix + jump
 
-    return array(X)
+    return numpy.array(X)
 
 
 def coherence(X, window=128, overlap=0.75, fmin=None, fmax=None, fs=None):
@@ -106,11 +104,6 @@
     for i in range(n_chan):
         for j in range(i+1, n_chan):
             ij.append((i, j))
-<<<<<<< HEAD
-    Cxy, Phase, freqs = mlab.cohere_pairs(X, ij, NFFT=nfft, Fs=fs,
-                                          noverlap=noverlap)
-    coh = zeros((n_chan, n_chan, len(freqs)))
-=======
     Cxy, Phase, freqs = mlab.cohere_pairs(X.T, ij, NFFT=window, Fs=fs,
                                           noverlap=overlap)
 
@@ -124,7 +117,6 @@
 
     # reshape coherence
     coh = numpy.zeros((n_chan, n_chan, len(freqs)))
->>>>>>> d41921e2
     for i in range(n_chan):
         coh[i, i] = 1
         for j in range(i + 1, n_chan):
@@ -142,8 +134,8 @@
 
     number_windows = int((Ns - window) / step + 1)
     # pre-allocation of memory
-    fdata = zeros((number_windows, Ne, number_freqs), dtype=complex)
-    win = hanning(window)
+    fdata = numpy.zeros((number_windows, Ne, number_freqs), dtype=complex)
+    win = numpy.hanning(window)
 
     # Loop on all frequencies
     for window_ix in range(int(number_windows)):
@@ -157,24 +149,21 @@
         cdata = X[:, t1:t2] * win
 
         # FFT calculation
-<<<<<<< HEAD
-        fdata[window_ix, :, :] = fft(cdata, n=window, axis=1)[:, 0:number_freqs]
-=======
         fdata[window_ix, :, :] = numpy.fft.fft(
             cdata, n=window, axis=1)[:, 0:number_freqs]
->>>>>>> d41921e2
 
     # Adjust Frequency range to specified range (in case it is a parameter)
     if fmin is not None:
-        f = arange(0, 1, 1.0 / number_freqs) * (fs / 2.0)
+        f = numpy.arange(0, 1, 1.0 / number_freqs) * (fs / 2.0)
         Fix = (f >= fmin) & (f <= fmax)
         fdata = fdata[:, :, Fix]
 
     # fdata = fdata.real
     Nf = fdata.shape[2]
-    S = zeros((Ne, Ne, Nf), dtype=complex)
+    S = numpy.zeros((Ne, Ne, Nf), dtype=complex)
 
     for i in range(Nf):
-        S[:, :, i] = fdata[:,:,i].conj().T.dot(fdata[:,:,i]) / number_windows
+        S[:, :, i] = numpy.dot(
+            fdata[:, :, i].conj().T, fdata[:, :, i]) / number_windows
 
     return S