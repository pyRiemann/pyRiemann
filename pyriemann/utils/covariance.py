--- conflicted
+++ resolved
@@ -78,12 +78,7 @@
         'lwf': _lwf,
         'oas': _oas,
         'mcd': _mcd,
-<<<<<<< HEAD
         'sch': schaefer_strimmer_cov,
-        'corr': numpy.corrcoef
-=======
-        'corr': np.corrcoef
->>>>>>> 0e246416
     }
 
     if callable(est):
