--- conflicted
+++ resolved
@@ -1,10 +1,6 @@
 """Mean covariance estimation."""
-<<<<<<< HEAD
-import numpy
-import copy
-=======
+from copy import deepcopy
 import numpy as np
->>>>>>> 131cc82e
 
 from .base import sqrtm, invsqrtm, logm, expm
 from .ajd import ajd_pham
@@ -311,12 +307,12 @@
 
 def mean_alm(covmats, tol=1e-14, maxiter=1000,
              verbose=False, sample_weight=None):
-    """Return Ando-Li-Mathias (ALM) mean
+    r"""Return Ando-Li-Mathias (ALM) mean
 
     Find the geometric mean recursively [1], generalizing from:
     
     .. math::
-            \mathbf{C} = A^{\frac{1}{2}}(A^{-\frac{1}{2}}B^{\frac{1}{2}}A^{-\frac{1}{2}})^{\frac{1}{2}}A^{\frac{1}{2}}
+        \mathbf{C} = A^{\frac{1}{2}}(A^{-\frac{1}{2}}B^{\frac{1}{2}}A^{-\frac{1}{2}})^{\frac{1}{2}}A^{\frac{1}{2}}
 
     require a high number of iterations.
 
@@ -353,7 +349,7 @@
             crit = numpy.linalg.norm(C_iter[0] - C[0], 2) / (
                     numpy.linalg.norm(C[0], 2))
             if crit < tol: break
-            C = copy.deepcopy(C_iter)
+            C = deepcopy(C_iter)
         else:
             if verbose: print ('Max number of iterations reached')
         return C_iter.mean(axis=0)
@@ -376,16 +372,9 @@
 def mean_covariance(covmats, metric='riemann', sample_weight=None, *args):
     """Return the mean covariance matrix according to the metric
 
-<<<<<<< HEAD
-
-    :param covmats: Covariance matrices set, Ntrials X Nchannels X Nchannels
+    :param covmats: Covariance matrices set, (n_trials, n_channels, n_channels)
     :param metric: the metric (Default value 'riemann'), can be : 'riemann' , 'logeuclid' , 'euclid' , 'logdet', 'identity', 'wasserstein', 'ale', # noqa
-    'harmonic', 'kullback_sym', 'alm' or a callable function
-=======
-    :param covmats: Covariance matrices set, (n_trials, n_channels, n_channels)
-    :param metric: the metric (Default value 'riemann'), can be : 'riemann' , 'logeuclid' , 'euclid' , 'logdet', 'identity', 'wasserstein', 'ale',  # noqa
-        'harmonic', 'kullback_sym' or a callable function
->>>>>>> 131cc82e
+        'alm', 'harmonic', 'kullback_sym' or a callable function
     :param sample_weight: the weight of each sample
     :param args: the argument passed to the sub function
     :returns: the mean covariance matrix
