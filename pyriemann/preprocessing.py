import numbers

import numpy as np
from scipy.linalg import eigh
from sklearn.base import BaseEstimator, TransformerMixin
from sklearn.utils.extmath import stable_cumsum

from .utils.geodesic import geodesic
from .utils.mean import mean_covariance
from .utils.base import sqrtm, invsqrtm


class Whitening(BaseEstimator, TransformerMixin):
    """Whitening, and optional unsupervised dimension reduction.

    Implementation of the whitening, and an optional unsupervised dimension
    reduction, with SPD matrices as inputs.

    Parameters
    ----------
<<<<<<< HEAD
    metric : str, default='euclid'
        The metric for the estimation of mean matrix used for whitening and
        dimension reduction. See list of available metrics in utils.mean
=======
    metric : str, default="euclid"
        Metric for the estimation of mean matrix used for whitening and
        dimension reduction.
        For the list of supported metrics,
        see :func:`pyriemann.utils.mean.mean_covariance`.
>>>>>>> 89d3cd3e
    dim_red : None | dict, default=None
        If ``None`` :
            no dimension reduction during whitening.
        If ``{'n_components': val}`` :
            dimension reduction defining the number of components;
            ``val`` must be an integer superior to 1.
        If ``{'expl_var': val}`` :
            dimension reduction selecting the number of components such that
            the amount of variance that needs to be explained is greater than
            the percentage specified by ``val``.
            ``val`` must be a float in (0,1], typically ``0.99``.
        If ``{'max_cond': val}`` :
            dimension reduction selecting the number of components such that
            the condition number of the mean matrix is lower than ``val``.
            This threshold has a physiological interpretation, because it can
            be viewed as the ratio between the power of the strongest component
            (usually, eye-blink source) and the power of the lowest component
            you don't want to keep (acquisition sensor noise).
            ``val`` must be a float strictly superior to 1, typically 100.
    verbose : bool, default=False
        Verbose flag.

    Attributes
    ----------
    n_components_ : int
        If fit, the number of components after dimension reduction.
    filters_ : ndarray, shape ``(n_channels, n_components_)``
        If fit, the spatial filters to whiten SPD matrices.
    inv_filters_ : ndarray, shape ``(n_components_, n_channels)``
        If fit, the spatial filters to unwhiten SPD matrices.

    Notes
    -----
    .. versionadded:: 0.2.7

    """

    def __init__(self, metric="euclid", dim_red=None, verbose=False):
        """Init."""
        self.metric = metric
        self.dim_red = dim_red
        self.verbose = verbose
        self.total_matrices_fit = None

    def fit(self, X, y=None, sample_weight=None):
        """Train whitening spatial filters.

        Parameters
        ----------
        X : ndarray, shape (n_matrices, n_channels, n_channels)
            Set of SPD matrices.
        y : None
            Ignored as unsupervised.
        sample_weight : None | ndarray, shape (n_matrices,), default=None
            Weight of each matrix, to compute the weighted mean matrix used for
            whitening and dimension reduction. If None, it uses equal weights.

        Returns
        -------
        self : Whitening instance
            The Whitening instance.
        """
        # weighted mean of input matrices
        self._mean = mean_covariance(
            X,
            metric=self.metric,
            sample_weight=sample_weight
        )

        # whitening without dimension reduction
        if self.dim_red is None:
            self.n_components_ = X.shape[-1]
            self.filters_ = invsqrtm(self._mean)
            self.inv_filters_ = sqrtm(self._mean)

        # whitening with dimension reduction
        elif isinstance(self.dim_red, dict):
            self._get_eig()
            self._get_n_components(X)
            self._reduce_and_whiten()

        else:
            raise ValueError("Unknown type for parameter dim_red: %r"
                             % type(self.dim_red))

        #Save number of samples in this first fit in case partial fits follow
        self.total_matrices_fit = X.shape[0]
        
        return self

    def _get_eig(self):
        """Compute eigen values and eigen vectors."""
        eigvals, eigvecs = eigh(self._mean, eigvals_only=False)
        self._eigvals = eigvals[::-1]       # sort eigvals in descending order
        self._eigvecs = np.fliplr(eigvecs)  # idem for eigvecs

    def _get_n_components(self, X):
        """Compute the number of components for dimension reduction."""
        if len(self.dim_red) > 1:
            raise ValueError(
                "Dictionary dim_red must contain only one element (Got %d)"
                % len(self.dim_red))
        dim_red_key = next(iter(self.dim_red))
        dim_red_val = self.dim_red.get(dim_red_key)

        if dim_red_key == "n_components":
            if dim_red_val < 1:
                raise ValueError(
                    "Value n_components must be superior to 1 (Got %d)"
                    % dim_red_val)
            if not isinstance(dim_red_val, numbers.Integral):
                raise ValueError(
                    "n_components=%d must be of type int (Got %r)"
                    % (dim_red_val, type(dim_red_val)))
            self.n_components_ = min(dim_red_val, X.shape[-1])

        elif dim_red_key == "expl_var":
            if not 0 < dim_red_val <= 1:
                raise ValueError(
                    "Value expl_var must be included in (0, 1] (Got %d)"
                    % dim_red_val)
            cum_expl_var = stable_cumsum(self._eigvals / self._eigvals.sum())
            if self.verbose:
                print("Cumulative explained variance: \n %r"
                      % cum_expl_var)
            self.n_components_ = np.searchsorted(
                cum_expl_var, dim_red_val, side="right") + 1

        elif dim_red_key == "max_cond":
            if dim_red_val <= 1:
                raise ValueError(
                    "Value max_cond must be strictly superior to 1 "
                    "(Got %d)" % dim_red_val)
            conds = self._eigvals[0] / self._eigvals
            if self.verbose:
                print("Condition numbers: \n %r" % conds)
            self.n_components_ = np.searchsorted(
                conds, dim_red_val, side="left")

        else:
            raise ValueError(
                "Unknown key in parameter dim_red: %r" % dim_red_key)

        if self.verbose:
            print("Dimension reduction of Whitening on %d components"
                  % self.n_components_)

    def _reduce_and_whiten(self):
        """Compute spatial filters to reduce and whiten matrices."""
        # dimension reduction
        pca_filters = self._eigvecs[:, :self.n_components_]
        pca_sqrtvals = np.sqrt(self._eigvals[:self.n_components_])
        # whitening
        self.filters_ = pca_filters * (1. / pca_sqrtvals)[np.newaxis, :]
        self.inv_filters_ = pca_sqrtvals[:, np.newaxis] * pca_filters.T

    def partial_fit(self, X, y=None, alpha=None):
        """Partially fit whitening spatial filters.

        Parameters
        ----------
        X : ndarray, shape (n_matrices, n_channels, n_channels)
            Set of SPD matrices.
        y : None
            Ignored as unsupervised.
        alpha : float, default=None
            Update rate in [0, 1] for the mean: 0 for no update, 1 for full
            update. If set to default, None, will track how many samples have 
            been fit and give them proportional weight allowing for whitening 
            in real-time, online applications.
            I.e., alpha will be automatically set to 1/(n_matrices fit in total)

        Note: Dimension reduction is not currently supported with a partial fit
        
        Returns
        -------
        self : Whitening instance
            The Whitening instance.

        Notes
        -----
        .. versionadded:: 0.7
        """
        #Check if dimension reduction is set and partial_fit called
        if self.dim_red:
            raise ValueError(
                "Dimension reduction not currently supported in a partial fit")
        
        #If alpha = None then keep track of total samples that have been fit
        if not alpha:
            #If number of matrices fit so far not yet tracked, begin tracking
            if not self.total_matrices_fit:
                self.total_matrices_fit = X.shape[0]
            else:
                self.total_matrices_fit += X.shape[0]

            alpha = X.shape[0] / self.total_matrices_fit

        n_matrices, n_channels, _ = X.shape
        
        #If first time being fit, need to set existing mean
        if not hasattr(self, '_mean'):
            self._mean = mean_covariance(X, metric=self.metric)

        #Check if number of channels matches previous fit
        if n_channels != self._mean.shape[-1]:
            raise ValueError(
                "X does not have the good number of channels. Should be %d but"
                " got %d." % (self._mean.shape[-1], n_channels))

        if not 0 <= alpha <= 1:
            raise ValueError("Parameter alpha must be in [0, 1]")

        if alpha > 0:
            if n_matrices > 1:  # mini-batch update
                Xm = mean_covariance(X, metric=self.metric)
            else:               # pure online update
                Xm = X[0]
            self._mean = geodesic(self._mean, Xm, alpha, metric=self.metric)
            self.filters_ = invsqrtm(self._mean)
            self.inv_filters_ = sqrtm(self._mean)

        return self

    def transform(self, X):
        """Apply whitening spatial filters.

        Parameters
        ----------
        X : ndarray, shape (n_matrices, n_channels, n_channels)
            Set of SPD matrices.

        Returns
        -------
        Xw : ndarray, shape (n_matrices, n_components, n_components)
            Set of whitened, and optionally reduced, SPD matrices.
        """
        Xw = self.filters_.T @ X @ self.filters_
        return Xw

    def inverse_transform(self, X):
        """Apply inverse whitening spatial filters.

        Parameters
        ----------
        X : ndarray, shape (n_matrices, n_components, n_components)
            Set of whitened, and optionally reduced, SPD matrices.

        Returns
        -------
        Xiw : ndarray, shape (n_matrices, n_channels, n_channels)
            Set of unwhitened, and optionally unreduced, SPD matrices.
        """
        Xiw = self.inv_filters_.T @ X @ self.inv_filters_
        return Xiw<|MERGE_RESOLUTION|>--- conflicted
+++ resolved
@@ -18,17 +18,11 @@
 
     Parameters
     ----------
-<<<<<<< HEAD
-    metric : str, default='euclid'
-        The metric for the estimation of mean matrix used for whitening and
-        dimension reduction. See list of available metrics in utils.mean
-=======
     metric : str, default="euclid"
         Metric for the estimation of mean matrix used for whitening and
         dimension reduction.
         For the list of supported metrics,
         see :func:`pyriemann.utils.mean.mean_covariance`.
->>>>>>> 89d3cd3e
     dim_red : None | dict, default=None
         If ``None`` :
             no dimension reduction during whitening.
