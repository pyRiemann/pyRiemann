--- conflicted
+++ resolved
@@ -7,12 +7,8 @@
 from sklearn.base import BaseEstimator, TransformerMixin
 from sklearn.manifold import spectral_embedding
 
-<<<<<<< HEAD
-from .utils.kernel import kernel_riemann
-=======
 from .utils import deprecated
 from .utils.kernel import kernel
->>>>>>> 25547b3e
 from .utils.distance import pairwise_distance
 
 
@@ -84,11 +80,7 @@
         ----------
         X : ndarray, shape (n_matrices, n_channels, n_channels)
             Set of SPD matrices.
-<<<<<<< HEAD
-        y : ndarray | None (default: None)
-=======
         y : None
->>>>>>> 25547b3e
             Not used, here for compatibility with sklearn API.
 
         Returns
@@ -119,20 +111,12 @@
         ----------
         X : ndarray, shape (n_matrices, n_channels, n_channels)
             Set of SPD matrices.
-<<<<<<< HEAD
-        y : ndarray | None (default: None)
-=======
         y : None
->>>>>>> 25547b3e
             Not used, here for compatibility with sklearn API.
 
         Returns
         -------
-<<<<<<< HEAD
-        X_new: ndarray, shape (n_matrices, n_components)
-=======
         X_new : ndarray, shape (n_matrices, n_components)
->>>>>>> 25547b3e
             Coordinates of embedded matrices.
 
         """
@@ -140,15 +124,6 @@
         return self.embedding_
 
 
-<<<<<<< HEAD
-class RiemannLLE(BaseEstimator, TransformerMixin):
-    """Riemannian Locally Linear Embedding (LLE).
-
-    Riemannian LLE as proposed in [1]_. LLE is a non-linear,
-    neighborhood-preserving dimensionality reduction algorithm which
-    consists of three main steps:
-    For each point x,
-=======
 class LocallyLinearEmbedding(BaseEstimator, TransformerMixin):
     """Locally Linear Embedding (LLE) of SPD matrices.
 
@@ -156,21 +131,11 @@
     neighborhood-preserving dimensionality reduction algorithm which
     consists of three main steps. For each point x,
 
->>>>>>> 25547b3e
     1.  find its k nearest neighbors KNN(x) and
     2.  calculate the best reconstruction of x based on its KNN.
     3.  Then calculate a low-dimensional embedding for all points based on
         the weights in step 2.
 
-<<<<<<< HEAD
-    Parameters
-    ----------
-    n_components : int, default: 2
-        Dimensionality of projected space.
-    n_neighbors : int, default: 5
-        Number of neighbors for reconstruction of each point.
-    reg : float, default: 1e-3
-=======
     This implementation using SPD matrices is based on [2]_.
 
     Parameters
@@ -182,22 +147,14 @@
     metric : {'riemann', 'logeuclid', 'euclid'}, default: 'riemann'
         Metric used for KNN and Kernel estimation.
     reg : float, default=1e-3
->>>>>>> 25547b3e
         Regularization parameter.
 
     Attributes
     ----------
-<<<<<<< HEAD
-    embedding_ : ndarray, shape (n_samples, n_components)
-        Stores the embedding vectors
-    error_ : float
-        Reconstruction error associated with `embedding_`
-=======
     embedding_ : ndarray, shape (n_matrices, n_components)
         Stores the embedding vectors.
     error_ : float
         Reconstruction error associated with `embedding_`.
->>>>>>> 25547b3e
     data_ : ndarray, shape (n_matrices, n_channels, n_channels)
         Training data.
 
@@ -207,16 +164,6 @@
 
     References
     ----------
-<<<<<<< HEAD
-    .. [1] A. Goh and R. Vidal, "Clustering and dimensionality reduction
-        on Riemannian manifolds", 2008 IEEE Conference on Computer Vision
-        and Pattern Recognition, June 2008
-    """
-
-    def __init__(self, n_components=2, n_neighbors=5, reg=1e-3):
-        self.n_components = n_components
-        self.n_neighbors = n_neighbors
-=======
     .. [1] S. Roweis and L. K. Saul, "Nonlinear Dimensionality Reduction by
        Locally Linear Embedding", in Science, Vol 290, Issue 5500, pp.
        2323-2326, 2000.
@@ -229,7 +176,6 @@
         self.n_components = n_components
         self.n_neighbors = n_neighbors
         self.metric = metric
->>>>>>> 25547b3e
         self.reg = reg
 
     def fit(self, X, y=None):
@@ -239,11 +185,7 @@
         ----------
         X : ndarray, shape (n_matrices, n_channels, n_channels)
             Set of SPD matrices.
-<<<<<<< HEAD
-        y : ndarray | None (default: None)
-=======
         y : None
->>>>>>> 25547b3e
             Not used, here for compatibility with sklearn API.
 
         Returns
@@ -253,16 +195,6 @@
 
         """
         self.data_ = X
-<<<<<<< HEAD
-        self.embedding_, self.error_ = riemann_lle(X,
-                                                   self.n_components,
-                                                   self.n_neighbors,
-                                                   self.reg)
-        return self
-
-    def transform(self, X, y=None):
-        """Calculate embedding coordinates for new data points based on fitted
-=======
         _check_dimensions(X,
                           n_components=self.n_components,
                           n_neighbors=self.n_neighbors)
@@ -280,32 +212,17 @@
         """Calculate embedding coordinates.
 
         Calculate embedding coordinates for new data points based on fitted
->>>>>>> 25547b3e
         points.
 
         Parameters
         ----------
         X : ndarray, shape (n_matrices, n_channels, n_channels)
             Set of SPD matrices.
-<<<<<<< HEAD
-        y : ndarray | None (default: None)
-=======
         y : None
->>>>>>> 25547b3e
             Not used, here for compatibility with sklearn API.
 
         Returns
         -------
-<<<<<<< HEAD
-        X_: ndarray, shape (n_matrices, n_components)
-            Coordinates of embedded matrices.
-        """
-        pairwise_distances = pairwise_distance(X, self.data_, metric='riemann')
-        ind = np.array([np.argsort(dist)[1:self.n_neighbors + 1]
-                        for dist in pairwise_distances])
-
-        weights = barycenter_weights(X, self.data_, ind, reg=self.reg)
-=======
         X_new : ndarray, shape (n_matrices, n_components)
             Coordinates of embedded matrices.
         """
@@ -322,7 +239,6 @@
                                      ind,
                                      metric=self.metric,
                                      reg=self.reg)
->>>>>>> 25547b3e
 
         X_new = np.empty((X.shape[0], self.n_components))
         for i in range(X.shape[0]):
@@ -336,31 +252,11 @@
         ----------
         X : ndarray, shape (n_matrices, n_channels, n_channels)
             Set of SPD matrices.
-<<<<<<< HEAD
-        y : ndarray | None (default: None)
-=======
         y : None
->>>>>>> 25547b3e
             Not used, here for compatibility with sklearn API.
 
         Returns
         -------
-<<<<<<< HEAD
-        X_: ndarray, shape (n_matrices, n_components)
-            Coordinates of embedded matrices.
-        """
-        self.data_ = X
-        self.embedding_, self.error_ = riemann_lle(X,
-                                                   self.n_components,
-                                                   self.n_neighbors,
-                                                   self.reg)
-        return self.embedding_
-
-
-def barycenter_weights(X, Y, indices, reg=1e-3):
-    """Compute Riemannian barycenter weights of X from Y along the first axis.
-    We estimate the weights to assign to each point in Y[indices] to recover
-=======
         X_new : ndarray, shape (n_matrices, n_components)
             Coordinates of embedded matrices.
         """
@@ -372,7 +268,6 @@
     """Compute Riemannian barycenter weights of X from Y along the first axis.
 
     Estimates the weights to assign to each point in Y[indices] to recover
->>>>>>> 25547b3e
     the point X[i] by geodesic interpolation. The barycenter weights sum to 1.
 
     Parameters
@@ -383,17 +278,11 @@
         Set of SPD matrices.
     indices : ndarray, shape (n_matrices, n_neighbors)
         Indices of the points in Y used to compute the barycenter
-<<<<<<< HEAD
-    reg : float, default=1e-3
-        amount of regularization to add for the problem to be
-        well-posed in the case of n_neighbors > n_dim
-=======
     metric : {'riemann', 'logeuclid', 'euclid'}, default='riemann'
         Kernel metric.
     reg : float, default=1e-3
         Amount of regularization to add for the problem to be
         well-posed in the case of n_neighbors > n_channels.
->>>>>>> 25547b3e
 
     Returns
     -------
@@ -403,31 +292,18 @@
     Notes
     -----
     .. versionadded:: 0.2.8
-<<<<<<< HEAD
-    See sklearn.manifold._locally_linear.barycenter_weights for original code.
-    """
-
-    n_matrices, n_neighbors = indices.shape
-    assert X.shape[0] == n_matrices, "Number of index-sets in indices must " \
-                                     "match number of matrices in X."
-=======
     """
     n_matrices, n_neighbors = indices.shape
     msg = f"Number of index-sets in indices (is {n_matrices}) must match " \
           f"number of matrices in X (is {X.shape[0]})."
     assert X.shape[0] == n_matrices, msg
->>>>>>> 25547b3e
 
     B = np.empty((n_matrices, n_neighbors), dtype=X.dtype)
     v = np.ones(n_neighbors, dtype=X.dtype)
 
     for i in range(n_matrices):
         X_neighbors = Y[indices[i]]
-<<<<<<< HEAD
-        G = kernel_riemann(X_neighbors, Cref=X[i])
-=======
         G = kernel(X_neighbors, Cref=X[i], metric=metric)
->>>>>>> 25547b3e
         trace = np.trace(G)
         if trace > 0:
             R = reg * trace
@@ -435,25 +311,6 @@
             R = reg
         G.flat[:: n_neighbors + 1] += R
         w = solve(G, v, sym_pos=True)
-<<<<<<< HEAD
-        B[i, :] = w / np.sum(w)
-    return B
-
-
-def riemann_lle(X,
-                n_components=2,
-                n_neighbors=5,
-                reg=1e-3):
-    """Riemannian Locally Linear Embedding (LLE).
-
-    Riemannian LLE as proposed in [1]_. LLE is a non-linear, neighborhood-
-    preserving dimensionality reduction algorithm which consists of three
-    main steps:
-    For each point x,
-    1.  find its k nearest neighbors KNN(x) and
-    2.  calculate the best reconstruction of x based on its KNN.
-    3.  Then calculate a low-dimensional embedding for all points based on
-=======
         B[i] = w / np.sum(w)
     return B
 
@@ -474,27 +331,12 @@
     2.  calculate the best reconstruction of xi based on its
         k-nearest neighbors (Eq.9 in [1]_),
     3.  calculate a low-dimensional embedding for all points based on
->>>>>>> 25547b3e
         the weights in step 2.
 
     Parameters
     ----------
     X : ndarray, shape (n_matrices, n_channels, n_channels)
         Set of SPD matrices.
-<<<<<<< HEAD
-    n_components : int, default: 2
-        Dimensionality of projected space.
-    n_neighbors : int, default: 5
-        Number of neighbors for reconstruction of each point.
-    reg : float, default: 1e-3
-        Regularization parameter.
-
-    Notes
-    -----
-    .. versionadded:: 0.2.8
-    See sklearn.manifold._locally_linear.locally_linear_embedding for original
-    code.
-=======
     n_components : int, default=2
         Dimensionality of projected space.
     n_neighbors : int, default=5
@@ -514,7 +356,6 @@
     Notes
     -----
     .. versionadded:: 0.2.8
->>>>>>> 25547b3e
 
     References
     ----------
@@ -522,63 +363,17 @@
         on Riemannian manifolds", 2008 IEEE Conference on Computer Vision
         and Pattern Recognition, June 2008
     """
-<<<<<<< HEAD
-
-    n_matrices, n_channels, n_channels = X.shape
-    pairwise_distances = pairwise_distance(X, metric='riemann')
-    neighbors = np.array([np.argsort(dist)[1:n_neighbors + 1]
-                          for dist in pairwise_distances])
-
-    B = barycenter_weights(X, X, neighbors, reg=reg)
-=======
     n_matrices, n_channels, n_channels = X.shape
     pairwise_distances = pairwise_distance(X, metric=metric)
     neighbors = np.array([np.argsort(dist)[1:n_neighbors + 1]
                           for dist in pairwise_distances])
 
     B = barycenter_weights(X, X, neighbors, metric=metric, reg=reg)
->>>>>>> 25547b3e
 
     indptr = np.arange(0, n_matrices * n_neighbors + 1, n_neighbors)
     W = csr_matrix((B.ravel(), neighbors.ravel(), indptr), shape=(n_matrices,
                                                                   n_matrices))
     # M = (W - I).T * (W - I) = W.T * W - W.T - W + I
-<<<<<<< HEAD
-    M = (W.T * W - W.T - W).toarray()
-    M.flat[:: M.shape[0] + 1] += 1
-    return null_space(
-        M,
-        n_components,
-        k_skip=1,
-    )
-
-
-def null_space(M, k, k_skip=1):
-    """Find the null space of a matrix M.
-
-    Parameters
-    ----------
-    M : ndarray, shape (n_matrices, n_matrices)
-        Input covariance matrix: should be symmetric positive semi-definite
-    k : int
-        Number of eigenvalues/vectors to return
-    k_skip : int, default=1
-        Number of low eigenvalues to skip.
-
-    Notes
-    -----
-    .. versionadded:: 0.2.8
-    See sklearn.manifold._locally_linear.null_space for original code.
-    """
-
-    if hasattr(M, "toarray"):
-        M = M.toarray()
-    eigen_values, eigen_vectors = eigh(
-        M, eigvals=(k_skip, k + k_skip - 1), overwrite_a=True
-    )
-    index = np.argsort(np.abs(eigen_values))
-    return eigen_vectors[:, index], np.sum(eigen_values)
-=======
     # calculated in the two following lines
     M = (W.T * W - W.T - W).toarray()
     M.flat[:: M.shape[0] + 1] += 1
@@ -609,5 +404,4 @@
     if not isinstance(n_components, type(None)):
         msg = f"n_components (is {n_components}) must be smaller than " \
               f"n_matrices (is {n_matrices})."
-        assert n_components < n_matrices, msg
->>>>>>> 25547b3e
+        assert n_components < n_matrices, msg