import numpy as np
from pyriemann.stats import PermutationDistance, PermutationModel
from nose.tools import assert_raises
from pyriemann.spatialfilters import CSP

<<<<<<< HEAD

def generate_cov(Nt, Ne):
    """Generate a set of cavariances matrices for test purpose"""
    np.random.seed(123)
    diags = 1.0+0.1*np.random.randn(Nt, Ne)
=======
def generate_cov(Nt, Ne):
    """Generate a set of cavariances matrices for test purpose."""
    rs = np.random.RandomState(1234)
    diags = 2.0 + 0.1 * rs.randn(Nt, Ne)
    A = 2*rs.rand(Ne, Ne) - 1
    A /= np.atleast_2d(np.sqrt(np.sum(A**2, 1))).T
>>>>>>> d41921e2
    covmats = np.empty((Nt, Ne, Ne))
    for i in range(Nt):
        covmats[i] = np.dot(np.dot(A, np.diag(diags[i])), A.T)
    return covmats


<<<<<<< HEAD
def test_permutation_test():
    """Test one way permutation test"""
    covset = generate_cov(10, 30)
    y = np.array([0, 1]).repeat(5)
    p = PermutationTest(10)
    p.test(covset, y)
    p.summary()

    p = PermutationTest(n_perms=1)
    p.test(covset, y)
    # p.plot(nbins=2)


def test_permutation2way_test():
    """Test two way permutation test"""
    covset = generate_cov(40, 2)
    labels = np.array([0, 1]).repeat(20)
    labels2 = np.array([4, 5, 2, 3]).repeat(10)
    p = PermutationTestTwoWay(200)
    p.test(covset, labels2, labels)
    p.summary()
    # p.plot(nbins=2)
=======
def test_permutation_distance():
    """Test one way permutation test"""
    covset = generate_cov(10, 5)
    labels = np.array([0, 1]).repeat(5)
    groups = np.array([0] * 5 + [1] * 5)
    assert_raises(ValueError, PermutationDistance, mode='badmode')
    # pairwise
    p = PermutationDistance(100, mode='pairwise')
    p.test(covset, labels)
    # with group
    p.test(covset, labels, groups=groups)
    # t-test
    p = PermutationDistance(100, mode='ttest')
    p.test(covset, labels)
    # f-test
    p = PermutationDistance(100, mode='ftest')
    p.test(covset, labels)
    # with custom estimator
    p = PermutationDistance(10, mode='pairwise', estimator=CSP(2, log=False))
    p.test(covset, labels)
    # unique perms
    p = PermutationDistance(1000)
    p.test(covset, labels)
    p.plot(nbins=2)


def test_permutation_model():
    """Test one way permutation test"""
    covset = generate_cov(10, 30)
    labels = np.array([0, 1]).repeat(5)
    # pairwise
    p = PermutationModel(10)
    p.test(covset, labels)
>>>>>>> d41921e2
<|MERGE_RESOLUTION|>--- conflicted
+++ resolved
@@ -3,50 +3,18 @@
 from nose.tools import assert_raises
 from pyriemann.spatialfilters import CSP
 
-<<<<<<< HEAD
-
-def generate_cov(Nt, Ne):
-    """Generate a set of cavariances matrices for test purpose"""
-    np.random.seed(123)
-    diags = 1.0+0.1*np.random.randn(Nt, Ne)
-=======
 def generate_cov(Nt, Ne):
     """Generate a set of cavariances matrices for test purpose."""
     rs = np.random.RandomState(1234)
     diags = 2.0 + 0.1 * rs.randn(Nt, Ne)
     A = 2*rs.rand(Ne, Ne) - 1
     A /= np.atleast_2d(np.sqrt(np.sum(A**2, 1))).T
->>>>>>> d41921e2
     covmats = np.empty((Nt, Ne, Ne))
     for i in range(Nt):
         covmats[i] = np.dot(np.dot(A, np.diag(diags[i])), A.T)
     return covmats
 
 
-<<<<<<< HEAD
-def test_permutation_test():
-    """Test one way permutation test"""
-    covset = generate_cov(10, 30)
-    y = np.array([0, 1]).repeat(5)
-    p = PermutationTest(10)
-    p.test(covset, y)
-    p.summary()
-
-    p = PermutationTest(n_perms=1)
-    p.test(covset, y)
-    # p.plot(nbins=2)
-
-
-def test_permutation2way_test():
-    """Test two way permutation test"""
-    covset = generate_cov(40, 2)
-    labels = np.array([0, 1]).repeat(20)
-    labels2 = np.array([4, 5, 2, 3]).repeat(10)
-    p = PermutationTestTwoWay(200)
-    p.test(covset, labels2, labels)
-    p.summary()
-    # p.plot(nbins=2)
-=======
 def test_permutation_distance():
     """Test one way permutation test"""
     covset = generate_cov(10, 5)
@@ -79,5 +47,4 @@
     labels = np.array([0, 1]).repeat(5)
     # pairwise
     p = PermutationModel(10)
-    p.test(covset, labels)
->>>>>>> d41921e2
+    p.test(covset, labels)