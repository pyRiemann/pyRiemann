from conftest import requires_matplotlib
import numpy as np
from pyriemann.stats import PermutationDistance, PermutationModel
from pyriemann.spatialfilters import CSP
import pytest


def test_permutation_badmode():
    """Test one way permutation test"""
    with pytest.raises(ValueError):
        PermutationDistance(mode="badmode")


@pytest.mark.parametrize("mode", ["ttest", "ftest"])
def test_permutation_mode(mode, get_mats, get_labels):
    """Test one way permutation test"""
    n_matrices, n_channels, n_classes = 6, 3, 2
    covmats = get_mats(n_matrices, n_channels, "spd")
    labels = get_labels(n_matrices, n_classes)
    p = PermutationDistance(100, mode=mode)
    p.test(covmats, labels)


def test_permutation_pairwise(get_mats, get_labels):
    """Test one way permutation pairwise test"""
    n_matrices, n_channels, n_classes = 6, 3, 2
    covmats = get_mats(n_matrices, n_channels, "spd")
    labels = get_labels(n_matrices, n_classes)
    groups = np.array([0] * 3 + [1] * 3)
    # pairwise
    p = PermutationDistance(100, mode="pairwise")
    p.test(covmats, labels)
    # with group
    p.test(covmats, labels, groups=groups)


def test_permutation_pairwise_estimator(get_mats, get_labels):
    """Test one way permutation with estimator"""
    n_matrices, n_channels, n_classes = 6, 3, 2
<<<<<<< HEAD
    covmats = np.asarray(get_covmats(n_matrices, n_channels))
=======
    covmats = get_mats(n_matrices, n_channels, "spd")
>>>>>>> 9ab58edf
    labels = get_labels(n_matrices, n_classes)
    # with custom estimator
    p = PermutationDistance(10, mode="pairwise", estimator=CSP(2, log=False))
    p.test(covmats, labels)


def test_permutation_pairwise_unique(get_mats, get_labels):
    """Test one way permutation with estimator"""
    n_matrices, n_channels, n_classes = 6, 3, 2
    covmats = get_mats(n_matrices, n_channels, "spd")
    labels = get_labels(n_matrices, n_classes)
    # unique perms
    p = PermutationDistance(1000)
    p.test(covmats, labels)


@requires_matplotlib
def test_permutation_pairwise_plot(get_mats, get_labels):
    """Test one way permutation with estimator"""
    n_matrices, n_channels, n_classes = 6, 3, 2
    covmats = get_mats(n_matrices, n_channels, "spd")
    labels = get_labels(n_matrices, n_classes)
    p = PermutationDistance(100, mode="pairwise")
    p.test(covmats, labels)
    p.plot(nbins=2)


def test_permutation_model(get_mats, get_labels):
    """Test one way permutation test"""
    n_matrices, n_channels, n_classes = 6, 3, 2
    covmats = get_mats(n_matrices, n_channels, "spd")
    labels = get_labels(n_matrices, n_classes)
    # pairwise
    p = PermutationModel(10)
    p.test(covmats, labels)<|MERGE_RESOLUTION|>--- conflicted
+++ resolved
@@ -37,11 +37,7 @@
 def test_permutation_pairwise_estimator(get_mats, get_labels):
     """Test one way permutation with estimator"""
     n_matrices, n_channels, n_classes = 6, 3, 2
-<<<<<<< HEAD
-    covmats = np.asarray(get_covmats(n_matrices, n_channels))
-=======
     covmats = get_mats(n_matrices, n_channels, "spd")
->>>>>>> 9ab58edf
     labels = get_labels(n_matrices, n_classes)
     # with custom estimator
     p = PermutationDistance(10, mode="pairwise", estimator=CSP(2, log=False))
