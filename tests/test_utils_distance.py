--- conflicted
+++ resolved
@@ -1,9 +1,5 @@
 from numpy.testing import assert_array_almost_equal, assert_array_equal
-<<<<<<< HEAD
-from nose.tools import assert_equal
-=======
 from nose.tools import assert_equal, assert_raises
->>>>>>> d41921e2
 import numpy as np
 
 from pyriemann.utils.distance import (distance_riemann,
@@ -14,9 +10,6 @@
                                       distance_kullback_right,
                                       distance_kullback_sym,
                                       distance_wasserstein,
-<<<<<<< HEAD
-                                      distance)
-=======
                                       distance, pairwise_distance,
                                       _check_distance_method)
 
@@ -27,7 +20,6 @@
     _check_distance_method(distance_riemann)
     assert_raises(ValueError, _check_distance_method, '666')
     assert_raises(ValueError, _check_distance_method, 42)
->>>>>>> d41921e2
 
 
 def test_distance_riemann():
@@ -59,8 +51,6 @@
     B = 2*np.eye(3)
     assert_equal(distance_logeuclid(A, B), 0)
 
-<<<<<<< HEAD
-=======
 
 def test_distance_wasserstein():
     """Test wasserstein distance"""
@@ -68,7 +58,6 @@
     B = 2*np.eye(3)
     assert_equal(distance_wasserstein(A, B), 0)
 
->>>>>>> d41921e2
 
 def test_distance_logdet():
     """Test logdet distance"""
@@ -76,16 +65,6 @@
     B = 2*np.eye(3)
     assert_equal(distance_logdet(A, B), 0)
 
-<<<<<<< HEAD
-
-def test_distance_wasserstein():
-    """Test logdet distance"""
-    A = 2*np.eye(3)
-    B = 2*np.eye(3)
-    assert_equal(distance_wasserstein(A, B), 0)
-
-=======
->>>>>>> d41921e2
 
 def test_distance_generic_riemann():
     """Test riemannian distance for generic function"""
@@ -123,9 +102,6 @@
     assert_equal(distance(A, B, metric='kullback_right'),
                  distance_kullback_right(A, B))
     assert_equal(distance(A, B, metric='kullback_sym'),
-<<<<<<< HEAD
-                 distance_kullback_sym(A, B))
-=======
                  distance_kullback_sym(A, B))
 
 
@@ -141,5 +117,4 @@
     """Test pairwise distance"""
     A = np.array([2*np.eye(3), 3*np.eye(3)])
     B = np.array([2*np.eye(3), 3*np.eye(3)])
-    pairwise_distance(A, B)
->>>>>>> d41921e2
+    pairwise_distance(A, B)