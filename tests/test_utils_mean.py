--- conflicted
+++ resolved
@@ -314,15 +314,6 @@
     mean_harmonic(X)
 
 
-<<<<<<< HEAD
-=======
-def test_mean_identity(get_mats):
-    n_matrices, n_channels = 2, 3
-    X = get_mats(n_matrices, n_channels, "spd")
-    assert np.all(mean_identity(X) == np.eye(n_channels))
-
-
->>>>>>> 65902c5c
 @pytest.mark.parametrize("kind", ["spd", "hpd"])
 def test_mean_power(kind, get_mats, get_weights):
     n_matrices, n_channels = 3, 3
