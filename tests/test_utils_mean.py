<<<<<<< HEAD
from conftest import get_covmats, get_covmats_params
=======
>>>>>>> 1fa4cb7e
import numpy as np
import pytest
from pytest import approx
from pyriemann.utils.mean import (
    mean_riemann,
    mean_euclid,
    mean_logeuclid,
    mean_logdet,
    mean_ale,
    mean_identity,
    mean_covariance,
    mean_kullback_sym,
    mean_harmonic,
    mean_wasserstein,
    mean_alm,
)
from pyriemann.utils.geodesic import geodesic_riemann


<<<<<<< HEAD
=======
def generate_cov(n_trials, n_channels):
    """Generate a set of cavariances matrices for test purpose"""
    rs = np.random.RandomState(1234)
    diags = 2.0 + 0.1 * rs.randn(n_trials, n_channels)
    A = 2 * rs.rand(n_channels, n_channels) - 1
    A /= np.linalg.norm(A, axis=1)[:, np.newaxis]
    covmats = np.empty((n_trials, n_channels, n_channels))
    for i in range(n_trials):
        covmats[i] = A @ np.diag(diags[i]) @ A.T
    return covmats, diags, A


>>>>>>> 1fa4cb7e
@pytest.mark.parametrize(
    "mean",
    [
        mean_riemann,
        mean_logeuclid,
        mean_euclid,
        mean_identity,
        mean_logdet,
        mean_ale,
        mean_kullback_sym,
        mean_harmonic,
        mean_wasserstein,
    ],
)
<<<<<<< HEAD
def test_mean_shape(mean, get_covmats):
    """Test the shape of mean"""
    n_trials, n_channels = 5, 3
    covmats = get_covmats(n_trials, n_channels)
=======
def test_mean_shape(mean):
    """Test the shape of mean"""
    n_trials, n_channels = 5, 3
    covmats, _, A = generate_cov(n_trials, n_channels)
>>>>>>> 1fa4cb7e
    C = mean(covmats)
    assert C.shape == (n_channels, n_channels)


@pytest.mark.parametrize("mean", [mean_riemann, mean_logdet])
<<<<<<< HEAD
def test_mean_shape_with_init(mean, get_covmats):
    """Test the shape of mean with init"""
    n_trials, n_channels = 5, 3
    covmats = get_covmats(n_trials, n_channels)
=======
def test_mean_shape_with_init(mean):
    """Test the shape of mean with init"""
    n_trials, n_channels = 5, 3
    covmats, _, A = generate_cov(n_trials, n_channels)
>>>>>>> 1fa4cb7e
    C = mean(covmats, init=covmats[0])
    assert C.shape == (n_channels, n_channels)


@pytest.mark.parametrize("init", [True, False])
<<<<<<< HEAD
def test_riemann_mean(init, get_covmats_params):
    """Test the riemannian mean"""
    n_trials, n_channels = 100, 3
    covmats, diags, A = get_covmats_params(n_trials, n_channels)
=======
def test_riemann_mean(init):
    """Test the riemannian mean"""
    n_trials, n_channels = 100, 3
    covmats, diags, A = generate_cov(n_trials, n_channels)
>>>>>>> 1fa4cb7e
    if init:
        C = mean_riemann(covmats, init=covmats[0])
    else:
        C = mean_riemann(covmats)
    Ctrue = np.exp(np.log(diags).mean(0))
    Ctrue = A @ np.diag(Ctrue) @ A.T
    assert C == approx(Ctrue)


def test_euclid_mean(get_covmats):
    """Test the euclidean mean"""
    n_trials, n_channels = 100, 3
<<<<<<< HEAD
    covmats = get_covmats(n_trials, n_channels)
=======
    covmats, _, _ = generate_cov(n_trials, n_channels)
>>>>>>> 1fa4cb7e
    C = mean_euclid(covmats)
    assert C == approx(covmats.mean(axis=0))


<<<<<<< HEAD
def test_identity_mean(get_covmats):
    """Test the identity mean"""
    n_trials, n_channels = 100, 3
    covmats = get_covmats(n_trials, n_channels)
=======
def test_identity_mean():
    """Test the identity mean"""
    n_trials, n_channels = 100, 3
    covmats, _, _ = generate_cov(n_trials, n_channels)
>>>>>>> 1fa4cb7e
    C = mean_identity(covmats)
    assert np.all(C == np.eye(n_channels))


<<<<<<< HEAD
def test_alm_mean(get_covmats):
    """Test the ALM mean"""
    n_trials, n_channels = 3, 3
    covmats = get_covmats(n_trials, n_channels)
=======
def test_alm_mean():
    """Test the ALM mean"""
    n_trials, n_channels = 3, 3
    covmats, _, _ = generate_cov(n_trials, n_channels)
>>>>>>> 1fa4cb7e
    C_alm = mean_alm(covmats)
    C_riem = mean_riemann(covmats)
    assert C_alm == approx(C_riem)


<<<<<<< HEAD
def test_alm_mean_maxiter(get_covmats):
    """Test the ALM mean with max iteration"""
    n_trials, n_channels = 3, 3
    covmats = get_covmats(n_trials, n_channels)
    C = mean_alm(covmats, maxiter=1)
    assert C.shape == (n_channels, n_channels)


def test_alm_mean_2trials(get_covmats):
    """Test the ALM mean with 2 trials"""
    n_trials, n_channels = 2, 3
    covmats = get_covmats(n_trials, n_channels)
    C = mean_alm(covmats)
=======
def test_alm_mean_maxiter():
    """Test the ALM mean with max iteration"""
    n_trials, n_channels = 3, 3
    covmats, _, _ = generate_cov(n_trials, n_channels)
    C = mean_alm(covmats, maxiter=1, verbose=True)  # maxiter reached
    assert C.shape == (n_channels, n_channels)


def test_alm_mean_2trials():
    """Test the ALM mean with 2 trials"""
    n_trials, n_channels = 2, 3
    covmats, _, _ = generate_cov(n_trials, n_channels)
    C = mean_alm(covmats)  # n_trials=2
>>>>>>> 1fa4cb7e
    assert np.all(C == geodesic_riemann(covmats[0], covmats[1], alpha=0.5))


@pytest.mark.parametrize(
    "metric, mean",
    [
        ("riemann", mean_riemann),
        ("logdet", mean_logdet),
        ("logeuclid", mean_logeuclid),
        ("euclid", mean_euclid),
        ("alm", mean_alm),
        ("identity", mean_identity),
        ("wasserstein", mean_wasserstein),
        ("ale", mean_ale),
        ("harmonic", mean_harmonic),
        ("kullback_sym", mean_kullback_sym),
    ],
)
<<<<<<< HEAD
def test_mean_covariance_metric(metric, mean, get_covmats):
    """Test mean_covariance for metric"""
    n_trials, n_channels = 3, 3
    covmats = get_covmats(n_trials, n_channels)
=======
def test_mean_covariance_metric(metric, mean):
    """Test mean_covariance for metric"""
    n_trials, n_channels = 3, 3
    covmats, _, _ = generate_cov(n_trials, n_channels)
>>>>>>> 1fa4cb7e
    C = mean_covariance(covmats, metric=metric)
    Ctrue = mean(covmats)
    assert np.all(C == Ctrue)<|MERGE_RESOLUTION|>--- conflicted
+++ resolved
@@ -1,7 +1,4 @@
-<<<<<<< HEAD
 from conftest import get_covmats, get_covmats_params
-=======
->>>>>>> 1fa4cb7e
 import numpy as np
 import pytest
 from pytest import approx
@@ -21,21 +18,6 @@
 from pyriemann.utils.geodesic import geodesic_riemann
 
 
-<<<<<<< HEAD
-=======
-def generate_cov(n_trials, n_channels):
-    """Generate a set of cavariances matrices for test purpose"""
-    rs = np.random.RandomState(1234)
-    diags = 2.0 + 0.1 * rs.randn(n_trials, n_channels)
-    A = 2 * rs.rand(n_channels, n_channels) - 1
-    A /= np.linalg.norm(A, axis=1)[:, np.newaxis]
-    covmats = np.empty((n_trials, n_channels, n_channels))
-    for i in range(n_trials):
-        covmats[i] = A @ np.diag(diags[i]) @ A.T
-    return covmats, diags, A
-
-
->>>>>>> 1fa4cb7e
 @pytest.mark.parametrize(
     "mean",
     [
@@ -50,49 +32,28 @@
         mean_wasserstein,
     ],
 )
-<<<<<<< HEAD
 def test_mean_shape(mean, get_covmats):
     """Test the shape of mean"""
     n_trials, n_channels = 5, 3
     covmats = get_covmats(n_trials, n_channels)
-=======
-def test_mean_shape(mean):
-    """Test the shape of mean"""
-    n_trials, n_channels = 5, 3
-    covmats, _, A = generate_cov(n_trials, n_channels)
->>>>>>> 1fa4cb7e
     C = mean(covmats)
     assert C.shape == (n_channels, n_channels)
 
 
 @pytest.mark.parametrize("mean", [mean_riemann, mean_logdet])
-<<<<<<< HEAD
 def test_mean_shape_with_init(mean, get_covmats):
     """Test the shape of mean with init"""
     n_trials, n_channels = 5, 3
     covmats = get_covmats(n_trials, n_channels)
-=======
-def test_mean_shape_with_init(mean):
-    """Test the shape of mean with init"""
-    n_trials, n_channels = 5, 3
-    covmats, _, A = generate_cov(n_trials, n_channels)
->>>>>>> 1fa4cb7e
     C = mean(covmats, init=covmats[0])
     assert C.shape == (n_channels, n_channels)
 
 
 @pytest.mark.parametrize("init", [True, False])
-<<<<<<< HEAD
 def test_riemann_mean(init, get_covmats_params):
     """Test the riemannian mean"""
     n_trials, n_channels = 100, 3
     covmats, diags, A = get_covmats_params(n_trials, n_channels)
-=======
-def test_riemann_mean(init):
-    """Test the riemannian mean"""
-    n_trials, n_channels = 100, 3
-    covmats, diags, A = generate_cov(n_trials, n_channels)
->>>>>>> 1fa4cb7e
     if init:
         C = mean_riemann(covmats, init=covmats[0])
     else:
@@ -105,47 +66,28 @@
 def test_euclid_mean(get_covmats):
     """Test the euclidean mean"""
     n_trials, n_channels = 100, 3
-<<<<<<< HEAD
     covmats = get_covmats(n_trials, n_channels)
-=======
-    covmats, _, _ = generate_cov(n_trials, n_channels)
->>>>>>> 1fa4cb7e
     C = mean_euclid(covmats)
     assert C == approx(covmats.mean(axis=0))
 
 
-<<<<<<< HEAD
 def test_identity_mean(get_covmats):
     """Test the identity mean"""
     n_trials, n_channels = 100, 3
     covmats = get_covmats(n_trials, n_channels)
-=======
-def test_identity_mean():
-    """Test the identity mean"""
-    n_trials, n_channels = 100, 3
-    covmats, _, _ = generate_cov(n_trials, n_channels)
->>>>>>> 1fa4cb7e
     C = mean_identity(covmats)
     assert np.all(C == np.eye(n_channels))
 
 
-<<<<<<< HEAD
 def test_alm_mean(get_covmats):
     """Test the ALM mean"""
     n_trials, n_channels = 3, 3
     covmats = get_covmats(n_trials, n_channels)
-=======
-def test_alm_mean():
-    """Test the ALM mean"""
-    n_trials, n_channels = 3, 3
-    covmats, _, _ = generate_cov(n_trials, n_channels)
->>>>>>> 1fa4cb7e
     C_alm = mean_alm(covmats)
     C_riem = mean_riemann(covmats)
     assert C_alm == approx(C_riem)
 
 
-<<<<<<< HEAD
 def test_alm_mean_maxiter(get_covmats):
     """Test the ALM mean with max iteration"""
     n_trials, n_channels = 3, 3
@@ -159,21 +101,6 @@
     n_trials, n_channels = 2, 3
     covmats = get_covmats(n_trials, n_channels)
     C = mean_alm(covmats)
-=======
-def test_alm_mean_maxiter():
-    """Test the ALM mean with max iteration"""
-    n_trials, n_channels = 3, 3
-    covmats, _, _ = generate_cov(n_trials, n_channels)
-    C = mean_alm(covmats, maxiter=1, verbose=True)  # maxiter reached
-    assert C.shape == (n_channels, n_channels)
-
-
-def test_alm_mean_2trials():
-    """Test the ALM mean with 2 trials"""
-    n_trials, n_channels = 2, 3
-    covmats, _, _ = generate_cov(n_trials, n_channels)
-    C = mean_alm(covmats)  # n_trials=2
->>>>>>> 1fa4cb7e
     assert np.all(C == geodesic_riemann(covmats[0], covmats[1], alpha=0.5))
 
 
@@ -192,17 +119,10 @@
         ("kullback_sym", mean_kullback_sym),
     ],
 )
-<<<<<<< HEAD
 def test_mean_covariance_metric(metric, mean, get_covmats):
     """Test mean_covariance for metric"""
     n_trials, n_channels = 3, 3
     covmats = get_covmats(n_trials, n_channels)
-=======
-def test_mean_covariance_metric(metric, mean):
-    """Test mean_covariance for metric"""
-    n_trials, n_channels = 3, 3
-    covmats, _, _ = generate_cov(n_trials, n_channels)
->>>>>>> 1fa4cb7e
     C = mean_covariance(covmats, metric=metric)
     Ctrue = mean(covmats)
     assert np.all(C == Ctrue)