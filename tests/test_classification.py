--- conflicted
+++ resolved
@@ -1,16 +1,6 @@
 import numpy as np
 from numpy.testing import assert_array_equal
 from nose.tools import assert_raises
-<<<<<<< HEAD
-from pyriemann.classification import MDM, FgMDM, TSclassifier, KNearestNeighbor
-
-
-def generate_cov(Nt, Ne):
-    """Generate a set of cavariances matrices for test purpose"""
-    np.random.seed(1234)
-    diags = 2. + 0.1 * np.random.randn(Nt, Ne)
-    covmats = np.empty(shape=(Nt, Ne, Ne))
-=======
 from pyriemann.classification import (MDM, FgMDM, KNearestNeighbor,
                                       TSclassifier)
 
@@ -22,7 +12,6 @@
     A = 2*rs.rand(Ne, Ne) - 1
     A /= np.atleast_2d(np.sqrt(np.sum(A**2, 1))).T
     covmats = np.empty((Nt, Ne, Ne))
->>>>>>> d41921e2
     for i in range(Nt):
         covmats[i] = np.dot(np.dot(A, np.diag(diags[i])), A.T)
     return covmats
@@ -38,13 +27,8 @@
     # Should raise if metric is not contain bad keys
     assert_raises(KeyError, MDM, metric={'universe': 42})
 
-<<<<<<< HEAD
-    # Should works with correct dict
-    mdm = MDM(metric={'mean': 'riemann', 'distance': 'logeuclid'})
-=======
     # should works with correct dict
     MDM(metric={'mean': 'riemann', 'distance': 'logeuclid'})
->>>>>>> d41921e2
 
 
 def test_MDM_fit():
@@ -61,38 +45,13 @@
     labels = np.array([0, 1]).repeat(50)
     mdm = MDM(metric='riemann')
     mdm.fit(covset, labels)
-<<<<<<< HEAD
     mdm.predict(covset)
-    mdm = MDM(n_jobs=2)
-    mdm.fit(covset, labels)
-=======
->>>>>>> d41921e2
-    mdm.predict(covset)
-    mdm.predict_proba(covset)
 
-
-<<<<<<< HEAD
-def test_MDM_fit_predict():
-    """Test Fit & predict of MDM"""
-    covset = generate_cov(100, 3)
-    labels = np.array([0, 1]).repeat(50)
-    mdm = MDM(metric='riemann')
-    mdm.fit_predict(covset, labels)
-
-
-def test_MDM_transform():
-    """Test transform of MDM"""
-    covset = generate_cov(100, 3)
-    labels = np.array([0, 1]).repeat(50)
-    mdm = MDM(metric='riemann')
-    mdm.fit(covset, labels)
-=======
     # test fit_predict
     mdm = MDM(metric='riemann')
     mdm.fit_predict(covset, labels)
 
     # test transform
->>>>>>> d41921e2
     mdm.transform(covset)
 
     # predict proba
@@ -129,23 +88,6 @@
 
 def test_FgMDM_init():
     """Test init of FgMDM"""
-<<<<<<< HEAD
-    mdm = FgMDM(metric='riemann')
-    mdm = FgMDM(metric={'mean': 'logeuclid', 'distance': 'riemann'})
-
-    assert_raises(KeyError, FgMDM, metric={'foo': 'bar'})
-    assert_raises(TypeError, FgMDM, metric=42)
-
-
-def test_FgMDM_fit_transform():
-    """Test fit and transform of FgMDM"""
-    covset = generate_cov(100, 3)
-    labels = np.array([0, 1]).repeat(50)
-    mdm = FgMDM(metric='riemann')
-    mdm.fit(covset, labels)
-    mdm.transform(covset)
-
-=======
     FgMDM(metric='riemann')
 
     # Should raise if metric not string or dict
@@ -157,50 +99,12 @@
     # should works with correct dict
     FgMDM(metric={'mean': 'riemann', 'distance': 'logeuclid'})
 
->>>>>>> d41921e2
 
 def test_FgMDM_predict():
     """Test prediction of FgMDM"""
     covset = generate_cov(100, 3)
     labels = np.array([0, 1]).repeat(50)
-<<<<<<< HEAD
-    mdm = FgMDM(metric='riemann')
-    mdm.fit(covset, labels)
-    mdm.predict(covset)
-
-
-def test_TSc_init():
-    """Test init of TSClassifier"""
-    tsc = TSclassifier(metric='riemann')
-    tsc = TSclassifier(tsupdate=True)
-    assert_raises(TypeError, TSclassifier, clf=42)
-
-
-def test_TSc_predict():
-    """Test prediction of TSClassifier"""
-    covset = generate_cov(100, 3)
-    labels = np.array([0, 1]).repeat(50)
-    tsc = TSclassifier(metric='riemann')
-    tsc.fit(covset, labels)
-    tsc.predict(covset)
-    tsc.predict_proba(covset)
-
-
-def test_kNN_init():
-    """Test init of KNearestNeighbor"""
-    knn = KNearestNeighbor(metric='riemann')
-
-
-def test_kNN_predict():
-    """Test prediction of KNearestNeighbor"""
-    covset = generate_cov(100, 3)
-    labels = np.array([0, 1]).repeat(50)
-    knn = KNearestNeighbor(metric='riemann')
-    knn.fit(covset, labels)
-    knn.predict(covset)
-=======
     fgmdm = FgMDM(metric='riemann')
     fgmdm.fit(covset, labels)
     fgmdm.predict(covset)
-    fgmdm.transform(covset)
->>>>>>> d41921e2
+    fgmdm.transform(covset)