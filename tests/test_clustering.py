--- conflicted
+++ resolved
@@ -1,13 +1,4 @@
 import numpy as np
-<<<<<<< HEAD
-from pyriemann.clustering import Kmeans, KmeansPerClassTransform, Potato
-
-
-def generate_cov(Nt, Ne, s=0.1):
-    """Generate a set of covariances matrices for test purpose"""
-    np.random.seed(0)
-    diags = 1.0+s*np.random.randn(Nt, Ne)
-=======
 from nose.tools import assert_raises
 from numpy.testing import assert_array_equal
 from pyriemann.clustering import Kmeans, KmeansPerClassTransform, Potato
@@ -19,7 +10,6 @@
     diags = 2.0 + 0.1 * rs.randn(Nt, Ne)
     A = 2*rs.rand(Ne, Ne) - 1
     A /= np.atleast_2d(np.sqrt(np.sum(A**2, 1))).T
->>>>>>> d41921e2
     covmats = np.empty((Nt, Ne, Ne))
     for i in range(Nt):
         covmats[i] = np.dot(np.dot(A, np.diag(diags[i])), A.T)
@@ -27,45 +17,6 @@
 
 
 def test_Kmeans_init():
-<<<<<<< HEAD
-    """Test init of Kmeans"""
-    km = Kmeans(2)
-
-
-def test_Kmeans_fit():
-    """Test Fit of Kmeans"""
-    covset = generate_cov(20, 3)
-    km = Kmeans(2)
-    km.fit(covset)
-
-
-def test_Kmeans_fit_with_init():
-    """Test Fit of Kmeans wit matric initialization"""
-    covset = generate_cov(20, 3)
-    km = Kmeans(2, init=covset[0:2])
-    km.fit(covset)
-
-
-def test_Kmeans_fit_with_y():
-    """Test Fit of Kmeans with a given y"""
-    covset = generate_cov(20, 3)
-    labels = np.array([0, 1]).repeat(10)
-    km = Kmeans(2)
-    km.fit(covset, y=labels)
-
-
-def test_Kmeans_fit_parallel():
-    """Test Fit of Kmeans using paralell"""
-    covset = generate_cov(20, 3)
-    km = Kmeans(2, n_jobs=2)
-    km.fit(covset)
-
-
-def test_Kmeans_predict():
-    """Test prediction of Kmeans"""
-    covset = generate_cov(20, 3)
-    km = Kmeans(2)
-=======
     """Test Kmeans"""
     covset = generate_cov(20, 3)
     labels = np.array([0, 1]).repeat(10)
@@ -78,7 +29,6 @@
 
     # fit with init
     km = Kmeans(2, init=covset[0:2])
->>>>>>> d41921e2
     km.fit(covset)
 
     # fit with labels
@@ -87,58 +37,6 @@
     # predict
     km.predict(covset)
 
-<<<<<<< HEAD
-
-def test_Kmeans_transform():
-    """Test transform of Kmeans"""
-    covset = generate_cov(20, 3)
-    km = Kmeans(2)
-    km.fit(covset)
-    km.transform(covset)
-
-
-def test_KmeansPCT_init():
-    """Test init of Kmeans PCT"""
-    km = KmeansPerClassTransform(2)
-
-
-def test_KmeansPCT_fit():
-    """Test Fit of Kmeans PCT"""
-    covset = generate_cov(20, 3)
-    labels = np.array([0, 1]).repeat(10)
-    km = KmeansPerClassTransform(2)
-    km.fit(covset, labels)
-
-
-def test_KmeansPCT_transform():
-    """Test Transform of Kmeans PCT"""
-    covset = generate_cov(20, 3)
-    labels = np.array([0, 1]).repeat(10)
-    km = KmeansPerClassTransform(2)
-    km.fit(covset, labels)
-    km.transform(covset)
-
-
-def test_Potato_transform():
-    """Test transform of Riemannian Potato"""
-    covset = generate_cov(20, 3)
-    rp = Potato()
-    rp.fit(covset)
-    rp.transform(covset)
-
-    covset = generate_cov(20, 3)
-    rp = Potato(metric='logeuclid', threshold=1, n_iter_max=50)
-    rp.fit(covset)
-    rp.transform(covset)
-
-
-def test_Potato_predict():
-    """Test transform of Riemannian Potato"""
-    covset = generate_cov(20, 3)
-    rp = Potato()
-    rp.fit(covset, y=None)
-    rp.predict(covset)
-=======
     # transform
     km.transform(covset)
 
@@ -198,5 +96,4 @@
     pt.fit(covset, y=[2]*20)
 
     # different positive and neg label
-    assert_raises(ValueError, Potato, pos_label=0)
->>>>>>> d41921e2
+    assert_raises(ValueError, Potato, pos_label=0)