--- conflicted
+++ resolved
@@ -34,15 +34,9 @@
             self.clf_fit_independence(clust, covmats)
         if clust is PotatoField:
             n_potatoes = 3
-<<<<<<< HEAD
-            covmats = [get_covmats(n_matrices, n_channels),
-                       get_covmats(n_matrices, n_channels + 2),
-                       get_covmats(n_matrices, n_channels + 4)]
-=======
             covmats = [get_mats(n_matrices, n_channels, "spd"),
                        get_mats(n_matrices, n_channels + 2, "spd"),
                        get_mats(n_matrices, n_channels + 1, "spd")]
->>>>>>> 9ab58edf
             self.clf_transform(clust, covmats, n_potatoes)
             self.clf_predict(clust, covmats, n_potatoes)
             self.clf_predict_proba(clust, covmats, n_potatoes)
@@ -51,13 +45,8 @@
 
     def test_three_clusters(self, clust, get_mats, get_labels):
         n_clusters = 3
-<<<<<<< HEAD
-        n_matrices, n_channels = 6, 4
-        covmats = get_covmats(n_matrices, n_channels)
-=======
         n_matrices, n_channels = 6, 3
         covmats = get_mats(n_matrices, n_channels, "spd")
->>>>>>> 9ab58edf
         if clust is Kmeans:
             self.clf_predict(clust, covmats, n_clusters)
             self.clf_transform(clust, covmats, n_clusters)
@@ -158,16 +147,16 @@
         clf.fit(covmats).transform(covmats)
         # retraining with different size should erase previous fit
         if n is None:
-            new_covmats = covmats[:-1]
-        else:
-            new_covmats = [c[:-1] for c in covmats]
+            new_covmats = covmats[:, :-1, :-1]
+        else:
+            new_covmats = [c[:, :-1, :-1] for c in covmats]
         clf.fit(new_covmats).transform(new_covmats)
 
     def clf_fit_labels_independence(self, clust, covmats, labels):
         clf = clust()
         clf.fit(covmats, labels).transform(covmats)
         # retraining with different size should erase previous fit
-        new_covmats = covmats[:, ::-1, ::-1]
+        new_covmats = covmats[:, :-1, :-1]
         clf.fit(new_covmats, labels).transform(new_covmats)
 
 
