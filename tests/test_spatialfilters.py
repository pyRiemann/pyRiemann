--- conflicted
+++ resolved
@@ -255,13 +255,8 @@
         shape = (n_trials, ajdc.n_sources_ + 1, 1)
         ajdc.inverse_transform(rndstate.randn(*shape))
 
-<<<<<<< HEAD
     Xit = ajdc.inverse_transform(Xt, supp=[ajdc.n_sources_ - 1])
-    assert_array_equal(Xit.shape, [n_trials, n_channels, n_times])
-=======
-    Xtb = ajdc.inverse_transform(Xt, supp=[ajdc.n_sources_ - 1])
-    assert Xtb.shape == (n_trials, n_channels, n_times)
->>>>>>> 632bf2ab
+    assert Xit.shape == (n_trials, n_channels, n_times)
     with pytest.raises(ValueError):  # not a list
         ajdc.inverse_transform(Xt, supp=1)
 
