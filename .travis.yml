language: python
<<<<<<< HEAD

python:
  - 2.7

sudo: false

notifications:
  slack: lisvai:SgdQxglgGWYCyiAAWa3aU5Pg

before_install:
  - if [[ "$TRAVIS_PYTHON_VERSION" == "2.7" ]]; then
      wget https://repo.continuum.io/miniconda/Miniconda2-latest-Linux-x86_64.sh -O miniconda.sh;
    else
      wget https://repo.continuum.io/miniconda/Miniconda3-latest-Linux-x86_64.sh -O miniconda.sh;
    fi
  - bash miniconda.sh -b -p $HOME/miniconda
  - export PATH="$HOME/miniconda/bin:$PATH"
  - hash -r
  - conda config --set always_yes yes --set changeps1 no
  - conda update -q conda
  - conda info -a

install:
  - conda create -q -n test-environment python=$TRAVIS_PYTHON_VERSION nose numpy scipy scikit-learn pandas matplotlib
  - source activate test-environment
  - pip install pip --upgrade
  - pip install coverage python-coveralls 
  - python setup.py build install

script:
  - nosetests --with-coverage --cover-package pyriemann --logging-level=INFO

after_success:
  - coveralls --config_file .coveragerc

# command to install dependencies\
# cache: pip
# sudo: false
# virtualenv:
#   system_site_packages: true
# addons:
#   apt:
#     packages:
#       - python-scipy
#       - python-numpy
#       - libatlas-dev
#       - libatlas3gf-base
#       - libblas-dev
#       - liblapack-dev
#       - python-matplotlib
#       - python-pandas
#       - gfortran
#       - python-tk
# install:
#   - virtualenv --system-site-packages testvenv
#   - source testvenv/bin/activate
#   - pip install pip --upgrade
#   - pip install coverage python-coveralls nose scikit-learn
#   - python setup.py build install
# # command to run tests
# script: nosetests  --with-coverage --cover-package=pyriemann
# after_success:
#   - deactivate
#   - pip install python-coveralls --upgrade
#   - coveralls
=======
env:
    - PYTHON=2.7
    - PYTHON=3.5
# command to install dependencies\
cache: pip
sudo: false
virtualenv:
  system_site_packages: true
addons:
  apt:
    packages:
      - libatlas-dev
      - libatlas3gf-base
      - libblas-dev
      - liblapack-dev
      - python-matplotlib
      - gfortran
      - python-tk
install:
  - conda create -n testenv --yes pip python=$PYTHON
  - source activate testenv
  - conda install --yes --quiet numpy scipy scikit-learn seaborn six pandas nose coverage
  - pip install codecov
  - python setup.py build install

# Setup anaconda
before_install:
  - wget -q http://repo.continuum.io/miniconda/Miniconda-latest-Linux-x86_64.sh -O miniconda.sh
  - chmod +x miniconda.sh
  - ./miniconda.sh -b -p /home/travis/miniconda
  - export PATH=/home/travis/miniconda/bin:$PATH
  - conda update --yes --quiet conda
  # We need to create a (fake) display on Travis (allows Mayavi tests to run)
  - export DISPLAY=:99.0
  - /sbin/start-stop-daemon --start --quiet --pidfile /tmp/custom_xvfb_99.pid --make-pidfile --background --exec /usr/bin/Xvfb -- :99 -screen 0 1400x900x24 -ac +extension GLX +render -noreset


# command to run tests
script: nosetests  --with-coverage --cover-package=pyriemann
after_success:
  - codecov
>>>>>>> d41921e2
<|MERGE_RESOLUTION|>--- conflicted
+++ resolved
@@ -1,71 +1,4 @@
 language: python
-<<<<<<< HEAD
-
-python:
-  - 2.7
-
-sudo: false
-
-notifications:
-  slack: lisvai:SgdQxglgGWYCyiAAWa3aU5Pg
-
-before_install:
-  - if [[ "$TRAVIS_PYTHON_VERSION" == "2.7" ]]; then
-      wget https://repo.continuum.io/miniconda/Miniconda2-latest-Linux-x86_64.sh -O miniconda.sh;
-    else
-      wget https://repo.continuum.io/miniconda/Miniconda3-latest-Linux-x86_64.sh -O miniconda.sh;
-    fi
-  - bash miniconda.sh -b -p $HOME/miniconda
-  - export PATH="$HOME/miniconda/bin:$PATH"
-  - hash -r
-  - conda config --set always_yes yes --set changeps1 no
-  - conda update -q conda
-  - conda info -a
-
-install:
-  - conda create -q -n test-environment python=$TRAVIS_PYTHON_VERSION nose numpy scipy scikit-learn pandas matplotlib
-  - source activate test-environment
-  - pip install pip --upgrade
-  - pip install coverage python-coveralls 
-  - python setup.py build install
-
-script:
-  - nosetests --with-coverage --cover-package pyriemann --logging-level=INFO
-
-after_success:
-  - coveralls --config_file .coveragerc
-
-# command to install dependencies\
-# cache: pip
-# sudo: false
-# virtualenv:
-#   system_site_packages: true
-# addons:
-#   apt:
-#     packages:
-#       - python-scipy
-#       - python-numpy
-#       - libatlas-dev
-#       - libatlas3gf-base
-#       - libblas-dev
-#       - liblapack-dev
-#       - python-matplotlib
-#       - python-pandas
-#       - gfortran
-#       - python-tk
-# install:
-#   - virtualenv --system-site-packages testvenv
-#   - source testvenv/bin/activate
-#   - pip install pip --upgrade
-#   - pip install coverage python-coveralls nose scikit-learn
-#   - python setup.py build install
-# # command to run tests
-# script: nosetests  --with-coverage --cover-package=pyriemann
-# after_success:
-#   - deactivate
-#   - pip install python-coveralls --upgrade
-#   - coveralls
-=======
 env:
     - PYTHON=2.7
     - PYTHON=3.5
@@ -106,5 +39,4 @@
 # command to run tests
 script: nosetests  --with-coverage --cover-package=pyriemann
 after_success:
-  - codecov
->>>>>>> d41921e2
+  - codecov